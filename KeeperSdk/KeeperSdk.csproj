﻿<Project Sdk="Microsoft.NET.Sdk">

  <PropertyGroup>
<<<<<<< HEAD
    <TargetFrameworks>netstandard2.0;net8.0</TargetFrameworks>
    <LangVersion>10</LangVersion>
    <Version>1.1.0-beta02</Version>
=======
    <TargetFrameworks>netstandard2.0;net452</TargetFrameworks>
    <LangVersion>7.1</LangVersion>
    <Version>1.0.7-beta02</Version>
>>>>>>> 0073a9ff
    <Authors>Keeper Security Inc.</Authors>
    <Product>.NET Keeper Sdk</Product>
    <PackageTags>keeper password manager</PackageTags>
    <PackageId>Keeper.Sdk</PackageId>
    <Description>C# runtime library for Keeper Password Manager.</Description>
    <RepositoryUrl>https://github.com/Keeper-Security/keeper-sdk-dotnet</RepositoryUrl>
    <RepositoryType>Github</RepositoryType>
    <PackageProjectUrl>https://github.com/Keeper-Security/keeper-sdk-dotnet</PackageProjectUrl>
    <GeneratePackageOnBuild>false</GeneratePackageOnBuild>
    <AssemblyVersion>1.0.7.43</AssemblyVersion>
    <FileVersion>1.0.7.43</FileVersion>
    <PackageLicenseExpression>MIT</PackageLicenseExpression>
    <AutoGenerateBindingRedirects>false</AutoGenerateBindingRedirects>
    <IncludeSymbols>true</IncludeSymbols>
    <SymbolPackageFormat>snupkg</SymbolPackageFormat>
    <RootNamespace>KeeperSecurity</RootNamespace>
    <NeutralLanguage>en-US</NeutralLanguage>
    <SignAssembly>False</SignAssembly>
    <IncludeSourceRevisionInInformationalVersion>false</IncludeSourceRevisionInInformationalVersion>
  </PropertyGroup>

  <ItemGroup>
    <PackageReference Include="Google.Protobuf" Version="3.28.3" />
    <PackageReference Include="Portable.BouncyCastle" Version="1.9.0" Condition="'$(TargetFramework)' == 'netstandard2.0'" />
  </ItemGroup>

  <ItemGroup>
    <Compile Include="..\GlobalUsings.cs">
      <Link>GlobalUsings.cs</Link>
    </Compile>
  </ItemGroup>
 
</Project><|MERGE_RESOLUTION|>--- conflicted
+++ resolved
@@ -1,15 +1,9 @@
 ﻿<Project Sdk="Microsoft.NET.Sdk">
 
   <PropertyGroup>
-<<<<<<< HEAD
     <TargetFrameworks>netstandard2.0;net8.0</TargetFrameworks>
     <LangVersion>10</LangVersion>
-    <Version>1.1.0-beta02</Version>
-=======
-    <TargetFrameworks>netstandard2.0;net452</TargetFrameworks>
-    <LangVersion>7.1</LangVersion>
-    <Version>1.0.7-beta02</Version>
->>>>>>> 0073a9ff
+    <Version>1.1.0</Version>
     <Authors>Keeper Security Inc.</Authors>
     <Product>.NET Keeper Sdk</Product>
     <PackageTags>keeper password manager</PackageTags>
@@ -19,8 +13,8 @@
     <RepositoryType>Github</RepositoryType>
     <PackageProjectUrl>https://github.com/Keeper-Security/keeper-sdk-dotnet</PackageProjectUrl>
     <GeneratePackageOnBuild>false</GeneratePackageOnBuild>
-    <AssemblyVersion>1.0.7.43</AssemblyVersion>
-    <FileVersion>1.0.7.43</FileVersion>
+    <AssemblyVersion>1.1.0.50</AssemblyVersion>
+    <FileVersion>1.1.0.50</FileVersion>
     <PackageLicenseExpression>MIT</PackageLicenseExpression>
     <AutoGenerateBindingRedirects>false</AutoGenerateBindingRedirects>
     <IncludeSymbols>true</IncludeSymbols>
