﻿using Cli;
using CommandLine;
using System;
using System.Collections.Generic;
using System.Linq;
using System.Threading.Tasks;
using KeeperSecurity.Vault;
using KeeperSecurity.Utils;
using System.Reflection;
using System.Runtime.Serialization;
using System.Globalization;
using System.Text.RegularExpressions;
using System.IO;
using System.Text;
using Tokens;
<<<<<<< HEAD
using KeeperSecurity.BreachWatch;
=======
>>>>>>> f3ccf5a7

namespace Commander
{
    internal partial class VaultContext
    {

        private const string FieldPattern = @"^([^\[\.]+)(\.[^\[]+)?(\[.*\])?\s*=\s*(.*)$";

        public static IEnumerable<CmdLineRecordField> ParseRecordFields(IEnumerable<string> inputs)
        {
            var rx = new Regex(FieldPattern);
            foreach (var f in inputs)
            {
                var field = f;
                var crf = new CmdLineRecordField();
                var match = rx.Match(field);
                if (!match.Success || match.Groups.Count < 5)
                {
                    throw new Exception($"Invalid field parameter: {f}");
                }

                crf.FieldName = match.Groups[1].Value.Trim();
                crf.FieldLabel = match.Groups[2].Value.Trim('.').Trim();
                crf.FieldIndex = match.Groups[3].Value.Trim('[', ']').Trim();
                crf.Value = match.Groups[4].Value.Trim();
                if (crf.Value.Length >= 2 && crf.Value.StartsWith("\"") && crf.Value.EndsWith("\""))
                {
                    crf.Value = crf.Value.Trim('"').Replace("\\\"", "\"");
                }

                yield return crf;
            }
        }

        public void AssignRecordFields(KeeperRecord record, CmdLineRecordField[] fields)
        {
            if (record is PasswordRecord password)
            {
                foreach (var field in fields)
                {
                    switch (field.FieldName.ToLowerInvariant())
                    {
                        case "login":
                            password.Login = field.Value;
                            break;
                        case "password":
                            password.Password = field.Value;
                            break;
                        case "notes":
                            password.Notes = field.Value;
                            break;
                        default:
                            password.SetCustomField(field.FieldName, field.Value);
                            break;
                    }
                }
            }
            else if (record is TypedRecord typed)
            {
                if (Vault.TryGetRecordTypeByName(typed.TypeName, out var recordType))
                {
                    VerifyTypedFields(fields, recordType);
                }

                var indexes = new Dictionary<string, int>(StringComparer.InvariantCultureIgnoreCase);
                foreach (var f in typed.Fields.Concat(typed.Custom))
                {
                    if (f.Count <= 1) continue;
                    var fullName = f.GetTypedFieldName();
                    for (var i = 1; i < f.Count; i++)
                    {
                        indexes.Add($"{fullName}[{i}]", i);
                    }
                }

                var fieldSet = fields.Where(x => !string.IsNullOrEmpty(x.Value)).ToArray();
                var fieldDelete = fields.Where(x => string.IsNullOrEmpty(x.Value)).ToArray();
                foreach (var field in fieldSet.Concat(fieldDelete))
                {
                    if (string.Equals(field.FieldName, "notes", StringComparison.InvariantCultureIgnoreCase))
                    {
                        if (string.IsNullOrEmpty(typed.Notes))
                        {
                            typed.Notes = "";
                        }
                        else
                        {
                            typed.Notes += "\n";
                        }
                        typed.Notes += field.Value;
                    }
                    else
                    {
                        if (!typed.FindTypedField(field, out var typedField))
                        {
                            if (string.IsNullOrEmpty(field.Value)) continue;
                            typedField = field.CreateTypedField();
                            typed.Custom.Add(typedField);
                        }


                        if (string.IsNullOrEmpty(field.Value))
                        {
                            if (string.IsNullOrEmpty(field.FieldIndex))
                            {
                                while (typedField.Count > 0)
                                {
                                    typedField.DeleteValueAt(0);
                                }
                            }
                            else
                            {
                                var fullName = field.GetTypedFieldName();
                                var valuePath = $"{fullName}[{field.FieldIndex}]";
                                if (!indexes.TryGetValue(valuePath, out var idx))
                                {
                                    if (idx >= 0 && idx < typedField.Count)
                                    {
                                        typedField.DeleteValueAt(idx);
                                    }
                                    indexes.Remove(valuePath);
                                }
                            }
                        }
                        else
                        {
                            var idx = 0;
                            if (!string.IsNullOrEmpty(field.FieldIndex))
                            {
                                var fullName = field.GetTypedFieldName();
                                var valuePath = $"{fullName}[{field.FieldIndex}]";
                                if (!indexes.TryGetValue(valuePath, out idx))
                                {
                                    typedField.AppendValue();
                                    idx = typedField.Count - 1;
                                    indexes.Add(valuePath, idx);
                                }
                            }

                            if (typedField.Count == 0)
                            {
                                typedField.AppendValue();
                            }

                            if (typedField is TypedField<string> tfs)
                            {
                                tfs.Values[idx] = field.Value;
                            }
                            else if (typedField is TypedField<long> tfl)
                            {
                                if (!long.TryParse(field.Value, out var lv))
                                {
                                    if (DateTimeOffset.TryParse(field.Value, CultureInfo.CurrentCulture, DateTimeStyles.AssumeUniversal, out var dto))
                                    {
                                        lv = dto.ToUnixTimeMilliseconds();
                                    }
                                    else
                                    {
                                        throw new Exception($"Field \"{field.FieldName}\": invalid value \"{field.Value}\"");
                                    }
                                }
                                tfl.Values[idx] = lv;
                            }
                            else
                            {
                                if (typedField.GetValueAt(idx) is IFieldTypeSerialize typedValue)
                                {
                                    typedValue.SetValueAsString(field.Value);
                                }
                                else
                                {
                                    throw new Exception($"Field type {field.FieldName}: Value serialization is not supported.");
                                }
                            }
                        }
                    }
                }
            }
        }

        private void VerifyTypedFields(CmdLineRecordField[] fields, RecordType recordType)
        {
            foreach (var field in fields)
            {
                if (string.Equals(field.FieldName, "notes", StringComparison.InvariantCultureIgnoreCase))
                {
                    continue;
                }

                if (string.IsNullOrEmpty(field.Value)) continue;

                if (!RecordTypesConstants.TryGetRecordField(field.FieldName, out var recordField))
                {
                    if (string.IsNullOrEmpty(field.FieldLabel))
                    {
                        field.FieldLabel = field.FieldName;
                        field.FieldName = "text";
                    }
                    else
                    {
                        throw new Exception($"Record field \"{field.FieldName}\" is not supported.");
                    }
                }

                if (string.IsNullOrEmpty(field.FieldIndex)) continue;

                if (recordField.Multiple != RecordFieldMultiple.Always)
                {
                    throw new Exception($"Record field \"{field.FieldName}\" does not support multiple values");
                }
            }
        }
    }

    internal static class RecordCommandExtensions
    {
        public static Task RecordTypeInfoCommand(this VaultContext context, RecordTypeInfoOptions options)
        {
            Tabulate table;
            if (string.IsNullOrEmpty(options.Name))
            {
                if (options.ShowFields)
                {
                    table = new Tabulate(4);
                    table.AddHeader("Field Type ID", "Type", "Multiple", "Description");
                    foreach (var f in RecordTypesConstants.RecordFields)
                    {
                        table.AddRow(f.Name, f.Type?.Name,
                            f.Multiple == RecordFieldMultiple.Optional
                                ? "optional"
                                : (f.Multiple == RecordFieldMultiple.Always ? "default" : ""),
                            f.Type?.Description ?? "");
                    }
                }
                else
                {
                    table = new Tabulate(3)
                    {
                        LeftPadding = 4
                    };
                    table.SetColumnRightAlign(0, true);
                    table.AddHeader("Record Type ID", "Type Name", "Scope", "Description");
                    foreach (var rt in context.Vault.RecordTypes)
                    {
                        table.AddRow(rt.Id, rt.Name, rt.Scope.ToText(), rt.Description);
                    }

                    table.Sort(0);
                }
            }
            else
            {
                if (options.ShowFields)
                {
                    if (!RecordTypesConstants.TryGetRecordField(options.Name, out var fieldInfo))
                    {
                        Console.WriteLine($"Error - Unknown field type: {options.Name}");
                        return Task.FromResult(false);
                    }

                    table = new Tabulate(2)
                    {
                        LeftPadding = 4
                    };
                    table.SetColumnRightAlign(0, true);
                    table.AddRow("Field Type ID:", fieldInfo.Name);
                    table.AddRow("Type:", fieldInfo.Type.Name);
                    var valueType = "";
                    if (fieldInfo.Type != null)
                    {
                        if (fieldInfo.Type?.Type == typeof(string))
                        {
                            valueType = "string";
                        }
                        else if (fieldInfo.Type?.Type == typeof(long))
                        {
                            valueType = "integer";
                        }
                        else
                        {
                            valueType = "object";
                        }
                    }

                    table.AddRow("Value Type:", valueType);
                    if (fieldInfo.Type != null)
                    {
                        if (typeof(IFieldTypeSerialize).IsAssignableFrom(fieldInfo.Type.Type))
                        {
                            var elements = new List<string>();
                            var properties = fieldInfo.Type.Type.GetProperties();
                            foreach (var prop in properties)
                            {
                                var attribute = prop.GetCustomAttribute<DataMemberAttribute>(true);
                                if (attribute != null)
                                {
                                    elements.Add(attribute.Name);
                                }
                            }

                            table.AddRow("Value Elements:", string.Join(", ", elements.Select(x => $"\"{x}\"")));
                        }
                    }
                }
                else
                {
                    if (!context.Vault.TryGetRecordTypeByName(options.Name, out var recordInfo))
                    {
                        Console.WriteLine($"Error - Unknown record type: {options.Name}");
                        return Task.FromResult(false);
                    }

                    table = new Tabulate(2)
                    {
                        LeftPadding = 4
                    };
                    table.SetColumnRightAlign(0, true);
                    table.AddRow("Record Type ID:", recordInfo.Id);
                    table.AddRow("Type Name:", recordInfo.Name);
                    table.AddRow("Scope:", recordInfo.Scope.ToText());
                    table.AddRow("Description:", recordInfo.Description);
                    var fields = recordInfo.Fields
                        .Select(x =>
                            $"{x.FieldLabel ?? ""} ({(string.IsNullOrEmpty(x.FieldName) ? "text" : x.FieldName)})"
                                .Trim())
                        .ToArray();
                    for (var i = 0; i < Math.Max(fields.Length, 1); i++)
                    {
                        table.AddRow(i == 0 ? "Fields:" : "", i < fields.Length ? fields[i] : "");
                    }
                }
            }

            table.Dump();
            return Task.FromResult(true);
        }

        public static async Task AddRecordCommand(this VaultContext context, AddRecordOptions options)
        {
            if (!context.TryResolvePath(options.Folder, out var node))
            {
                Console.WriteLine($"Cannot resolve folder {options.Folder}");
                return;
            }
            if (string.IsNullOrEmpty(options.Title))
            {
                Console.WriteLine($"\"Title\" parameter is missing.");
                return;
            }
            var fields = VaultContext.ParseRecordFields(options.Fields).ToArray();

            KeeperRecord record;
            if (string.Equals(options.RecordType, "general", StringComparison.InvariantCultureIgnoreCase) ||
                string.Equals(options.RecordType, "legacy", StringComparison.InvariantCultureIgnoreCase))
            {
                record = new PasswordRecord
                {
                    Title = options.Title
                };
            }
            else
            {
                var typedRecord = new TypedRecord(options.RecordType)
                {
                    Title = options.Title
                };

                if (context.Vault.TryGetRecordTypeByName(options.RecordType, out var rt))
                {
                    foreach (var rtf in rt.Fields)
                    {
                        try
                        {
                            var field = rtf.CreateTypedField();
                            typedRecord.Fields.Add(field);
                        }
                        catch { /* ignored */ }
                    }
                }

                record = typedRecord;
            }
            if (options.Generate)
            {
                context.Vault.RotateRecordPassword(record);
            }

            context.AssignRecordFields(record, fields);
            await context.Vault.CreateRecord(record, node.FolderUid);
        }


        public static async Task UpdateRecordCommand(this VaultContext context, UpdateRecordOptions options)
        {
            if (context.Vault.TryGetKeeperRecord(options.RecordId, out var record))
            {
            }
            else if (context.TryResolvePath(options.RecordId, out var node, out var title))
            {
                foreach (var uid in node.Records)
                {
                    if (!context.Vault.TryGetKeeperRecord(uid, out var r)) continue;
                    if (string.CompareOrdinal(title, r.Title) != 0) continue;

                    record = r;
                    break;
                }
            }

            if (record == null)
            {
                Console.WriteLine($"Cannot resolve record {options.RecordId}");
                return;
            }
            if (!string.IsNullOrEmpty(options.RecordType))
            {
                if (record is TypedRecord typed)
                {
                    if (context.Vault.TryGetRecordTypeByName(options.RecordType, out var rt))
                    {
                        typed.TypeName = rt.Name;
                    }
                }
                else
                {
                    Console.WriteLine($"{options.RecordId} is a legacy record. Record type is not supported.");
                    return;
                }
            }

            if (!string.IsNullOrEmpty(options.Title))
            {
                record.Title = options.Title;
            }

            if (options.Generate)
            {
                context.Vault.RotateRecordPassword(record);
            }

            var fields = VaultContext.ParseRecordFields(options.Fields).ToArray();
            context.AssignRecordFields(record, fields);
            await context.Vault.UpdateRecord(record);
        }

        public static async Task DownloadAttachmentCommand(this VaultContext context, DownloadAttachmentOptions options)
        {
            if (context.Vault.TryGetKeeperRecord(options.RecordName, out var record))
            {
            }
            else if (context.TryResolvePath(options.RecordName, out var node, out var title))
            {
                foreach (var uid in node.Records)
                {
                    if (!context.Vault.TryGetKeeperRecord(uid, out var r)) continue;
                    if (string.CompareOrdinal(title, r.Title) != 0) continue;

                    record = r;
                    break;
                }
            }

            if (record == null)
            {
                Console.WriteLine($"Cannot resolve record {options.RecordName}");
                return;
            }

            if (string.IsNullOrEmpty(options.OutputDirectory))
            {
                options.OutputDirectory = Directory.GetCurrentDirectory();
            }
            else
            {
                var dirEntry = Directory.CreateDirectory(options.OutputDirectory);
                options.OutputDirectory = dirEntry.FullName;
            }

            var attas = context.Vault.RecordAttachments(record)
                .Where(x =>
                {
                    if (string.IsNullOrEmpty(options.FileName))
                    {
                        return true;
                    }

                    if (string.Equals(options.FileName, x.Id))
                    {
                        return true;
                    }

                    if (string.Equals(options.FileName, x.Title, StringComparison.InvariantCultureIgnoreCase))
                    {
                        return true;
                    }

                    if (string.Equals(options.FileName, x.Name, StringComparison.InvariantCultureIgnoreCase))
                    {
                        return true;
                    }

                    return false;
                }).ToArray();

            if (attas.Length > 0)
            {
                foreach (var atta in attas)
                {
                    Console.Write($"Downloading {atta.Name} ...");
                    try
                    {
                        using (var stream = File.OpenWrite(Path.Combine(options.OutputDirectory, atta.Name)))
                        {
                            switch (atta)
                            {
                                case AttachmentFile af:
                                    await context.Vault.DownloadAttachmentFile(record.Uid, af, stream);
                                    break;
                                case FileRecord fr:
                                    await context.Vault.DownloadFile(fr, stream);
                                    break;
                            }
                        }

                        Console.WriteLine(" Done.");
                    }
                    catch (Exception e)
                    {
                        Console.WriteLine($"Failed: {e.Message}");
                    }
                }
            }
            else
            {
                Console.WriteLine($"Attachment not found: {(options.FileName ?? "")}");
            }
        }

        public static async Task UploadAttachmentCommand(this VaultContext context, UploadAttachmentOptions options)
        {
            if (context.Vault.TryGetKeeperRecord(options.RecordName, out var record))
            {
            }
            else if (context.TryResolvePath(options.RecordName, out var node, out var title))
            {
                foreach (var uid in node.Records)
                {
                    if (!context.Vault.TryGetKeeperRecord(uid, out var r)) continue;
                    if (string.CompareOrdinal(title, r.Title) != 0) continue;

                    record = r;
                    break;
                }
            }

            if (record == null)
            {
                Console.WriteLine($"Cannot resolve record {options.RecordName}");
                return;
            }

            if (!File.Exists(options.FileName))
            {
                Console.WriteLine($"File {options.FileName} not found.");
                return;
            }

            var uploadTask = new FileAttachmentUploadTask(options.FileName);
            await context.Vault.UploadAttachment(record, uploadTask);
        }

        public static async Task RemoveRecordCommand(this VaultContext context, RemoveRecordOptions options)
        {
            if (string.IsNullOrEmpty(options.RecordName))
            {
                return;
            }

            if (context.Vault.TryGetKeeperRecord(options.RecordName, out var record))
            {
                var folders = Enumerable.Repeat(context.Vault.RootFolder, 1).Concat(context.Vault.Folders)
                    .Where(x => x.Records.Contains(record.Uid)).ToArray();
                if (folders.Length == 0)
                {
                    Console.WriteLine("not expected");
                    return;
                }

                var folder = folders.Length == 1
                    ? folders[0]
                    : folders.FirstOrDefault(x => x.FolderUid == context.CurrentFolder)
                      ?? folders.FirstOrDefault(x => string.IsNullOrEmpty(x.FolderUid))
                      ?? folders.FirstOrDefault(x => x.FolderType == FolderType.UserFolder)
                      ?? folders[0];

                await context.Vault.DeleteRecords(new[]
                    {new RecordPath {FolderUid = folder.FolderUid, RecordUid = record.Uid,}});
            }
            else
            {
                if (!context.TryResolvePath(options.RecordName, out var folder, out string recordTitle))
                {
                    Console.WriteLine($"Invalid record path: {options.RecordName}");
                    return;
                }

                var sb = new StringBuilder();
                sb.Append(recordTitle);
                sb = sb.Replace("*", ".*");
                sb = sb.Replace("?", @".");
                sb = sb.Replace("#", @"[0-9]");
                sb.Insert(0, "^");
                sb.Append("$");
                var pattern = sb.ToString();

                var records = new List<RecordPath>();
                foreach (var recordUid in folder.Records)
                {
                    if (!context.Vault.TryGetKeeperRecord(recordUid, out record)) continue;

                    var m = Regex.Match(record.Title, pattern, RegexOptions.IgnoreCase);
                    if (m.Success)
                    {
                        records.Add(new RecordPath { FolderUid = folder.FolderUid, RecordUid = recordUid });
                    }
                }

                await context.Vault.DeleteRecords(records.ToArray());
            }
        }

        public static async Task ShareRecordShareCommand(this VaultContext context, ShareRecordShareOptions options)
        {
            var record = ResolveKeeperRecord(context, options.RecordName);
            try
            {
                var shareOptions = new SharedFolderRecordOptions
                {
                    CanEdit = options.CanEdit,
                    CanShare = options.CanShare,
                };
                if (!string.IsNullOrEmpty(options.ExpireAt))
                {
                    shareOptions.Expiration = DateTimeOffset.ParseExact(options.ExpireAt, "yyyy-MM-dd hh:mm:ss", CultureInfo.InvariantCulture);
                }
                else if (!string.IsNullOrEmpty(options.ExpireIn))
                {
                    var ts = ParseUtils.ParseTimePeriod(options.ExpireIn);
                    shareOptions.Expiration = DateTimeOffset.Now + ts;
                }
                await context.Vault.ShareRecordWithUser(record.Uid, options.Email, shareOptions);
            }
            catch (NoActiveShareWithUserException e)
            {
                Console.WriteLine(e.Message);
                Console.Write(
                    $"Do you want to send share invitation request to \"{e.Username}\"? (Yes/No) : ");
                var answer = await Program.GetInputManager().ReadLine();
                if (string.Equals("y", answer, StringComparison.InvariantCultureIgnoreCase))
                {
                    answer = "yes";
                }
                if (string.Equals(answer, "yes", StringComparison.InvariantCultureIgnoreCase))
                {
                    await context.Vault.SendShareInvitationRequest(e.Username);
                    Console.WriteLine($"Invitation has been sent to {e.Username}\nPlease repeat this command when your invitation is accepted.");
                }
            }
        }

        public static async Task ShareRecordCancelCommand(this VaultContext context, ShareRecordCancelOptions options)
        {
            Console.Write(
                $"Do you want to cancel all shares with user \"{options.Email}\"? (Yes/No) : ");
            var answer = await Program.GetInputManager().ReadLine();
            if (string.Compare("y", answer, StringComparison.InvariantCultureIgnoreCase) == 0)
            {
                answer = "yes";
            }

            if (string.Compare(answer, "yes", StringComparison.InvariantCultureIgnoreCase) != 0) return;
            await context.Vault.CancelSharesWithUser(options.Email);
        }

        public static async Task ShareRecordRevokeCommand(this VaultContext context, ShareRecordRevokeOptions options)
        {
            var record = ResolveKeeperRecord(context, options.RecordName);
            await context.Vault.RevokeShareFromUser(record.Uid, options.Email);
        }
        public static async Task ShareRecordTransferCommand(this VaultContext context, ShareRecordTransferOptions options)
        {
            var record = ResolveKeeperRecord(context, options.RecordName);
            await context.Vault.TransferRecordToUser(record.Uid, options.Email);
        }

        public static async Task RecordTypeAddCommand(this VaultContext context, RecordTypeAddOptions recordTypeData)
        {
            var data = recordTypeData.data;
            if (string.IsNullOrEmpty(data))
            {
                throw new Exception("\"record-type-add\" command requires data parameter");
            }
            if (data.StartsWith("@"))
            {
                data = ExtractDataFromFile(data);
            }
            var createdRecordTypeID = await context.Vault.AddRecordType(data);
            Console.WriteLine($"Created Record Type ID: {createdRecordTypeID}");
        }

        public static async Task RecordTypeUpdateCommand(this VaultContext context, RecordTypeUpdateOptions recordTypeData)
        {
            if (string.IsNullOrEmpty(recordTypeData.recordTypeId))
            {
                throw new Exception("\"record-type-update\" command requires recordTypeId parameter");
            }
            var data = recordTypeData.data;
            if (string.IsNullOrEmpty(data))
            {
                throw new Exception("\"record-type-update\" command requires data parameter");
            }
            if (data.StartsWith("@"))
            {
                data = ExtractDataFromFile(data);
            }
            var updatedRecordTypeID = await context.Vault.UpdateRecordTypeAsync(recordTypeData.recordTypeId, data);
            Console.WriteLine($"Updated Record Type ID: {updatedRecordTypeID}");
        }

        public static async Task RecordTypeDeleteCommand(this VaultContext context, RecordTypeDeleteOptions recordTypeData)
        {
            if (string.IsNullOrEmpty(recordTypeData.recordTypeId))
            {
                throw new Exception("\"record-type-delete\" command requires recordTypeId parameter");
            }

            var deletedRecordTypeID = await context.Vault.DeleteRecordTypeAsync(recordTypeData.recordTypeId);
            Console.WriteLine($"Deleted Record Type ID: {deletedRecordTypeID}");
        }

        public static async Task<List<string>> RecordTypeLoadCommand(this VaultContext context, RecordTypeLoadOptions recordTypeData)
        {
            var uploadCount = 0;
            var uploadedRecordTypeIds = new List<string>();
            var failedRecordTypeIds = new List<string>();
            var existingRecordTypeIds = new List<string>();

            var newRecordTypes = RecordTypeService.ValidateRecordTypeFile(recordTypeData.filePath);
            var existingRecordTypes = RecordTypeService.MapExistingRecordTypesToDictionary(context.Vault.RecordTypes.ToList());
            if (existingRecordTypes != null)
            {
                foreach (var recordType in newRecordTypes)
                {
                    if (existingRecordTypes.ContainsKey(recordType.RecordTypeName))
                    {
                        existingRecordTypeIds.Add(recordType.RecordTypeName);
                        continue;
                    }

                    try
                    {
                        var parsedRecord = RecordTypeService.CreateRecordTypeObject(recordType);
                        var recordTypeID = await context.Vault.AddRecordType(Encoding.UTF8.GetString(JsonUtils.DumpJson(parsedRecord)));
                        uploadCount = uploadCount + 1;
                        uploadedRecordTypeIds.Add(recordTypeID);
                    }
                    catch
                    {
                        failedRecordTypeIds.Add(recordType.RecordTypeName);
                        continue;
                    }
                }
            }
            Console.WriteLine($"Record types loaded: {uploadCount}");
            Console.WriteLine($"Existing Record Types which are skipped: {(existingRecordTypeIds.Count > 0 ? string.Join(", ", existingRecordTypeIds) : "None")}");
            Console.WriteLine($"Failed Record Types: {(failedRecordTypeIds.Count > 0 ? string.Join(", ", failedRecordTypeIds) : "None")}");
            return uploadedRecordTypeIds;
        }

<<<<<<< HEAD
        public static async Task BreachWatchCommand(this VaultContext context, BreachWatchOptions options)
=======
        public static Task BreachWatchCommand(this VaultContext context, BreachWatchOptions options)
>>>>>>> f3ccf5a7
        {
            if (string.IsNullOrEmpty(options.subCommand) || string.Equals(options.subCommand, "list", StringComparison.InvariantCultureIgnoreCase))
            {
                var vault = context.Vault;
                if (vault == null)
                {
                    Console.WriteLine("Vault is not initialized");
                    throw new VaultException("Vault not initialized");
                }
                bool ownedOnly = options.Owned;
                var recordUids = new HashSet<string>(
                    vault.BreachWatchRecords()
                        .Where(x => x.Status == BWStatus.Weak || x.Status == BWStatus.Breached)
                        .Select(x => x.RecordUid)
                );
                var records = vault.KeeperRecords
                .Where(x =>
                    recordUids.Contains(x.Uid) &&
                    (!ownedOnly || x.Owner == ownedOnly)
                )
                .ToList();
                if (records.Count > 0)
                {
                    var table = new Tabulate(4);
                    bool showNumbered = options.Numbered;
                    bool showAll = options.All;

                    if (showNumbered)
                    {
                        table.AddHeader("S.No", "Record UID", "Title", "Description");
                    }
                    else
                    {
                        table.AddHeader("Record UID", "Title", "Description");
                    }

                    var rows = records
                        .Select((x, idx) => showNumbered
                            ? new[] { (idx + 1).ToString(), x.Uid, x.Title, x.KeeperRecordPublicInformation() }
                            : new[] { x.Uid, x.Title, x.KeeperRecordPublicInformation() })
                        .OrderBy(x => x[showNumbered ? 1 : 0], StringComparer.OrdinalIgnoreCase)
                        .ToList();

                    int total = rows.Count;


                    if (!showAll && total > 32)
                    {
                        rows = rows.Take(30).ToList();
                    }

                    foreach (var row in rows)
                    {
                        table.AddRow(row);
                    }

                    table.Dump();

                    if (rows.Count < total)
                    {
                        Console.WriteLine();
                        Console.WriteLine($"{total - rows.Count} records skipped.");
                    }

                    if (rows.Count == 0)
                    {
                        Console.WriteLine("No breached records detected");
                    }
                }

                var scannedRecordUids = new HashSet<string>(
                    vault.BreachWatchRecords()
                        .Select(x => x.RecordUid)
                );

                var notScannedRecords = vault.KeeperRecords
                    .Where(x => x.Owner && !scannedRecordUids.Contains(x.Uid))
                    .Select(x => x.Uid)
                    .ToList();

                bool hasPasswordsToScan = false;
                foreach (var recordUid in notScannedRecords)
                {
                    vault.TryLoadKeeperRecord(recordUid, out var record);
                    if (record != null)
                    {
                        var password = record.ExtractPassword();
                        if (password != null && password != "")
                        {
                            hasPasswordsToScan = true;
                            break;
                        }
                    }
                }
                if (hasPasswordsToScan)
                {
                    Console.WriteLine("Some passwords in your vault has not been scanned.\n" +
                        "Use \"breachwatch scan\" command to scan your passwords against our database " +
                        "of breached accounts on the Dark Web.");
                }
            }
<<<<<<< HEAD
            else if (string.Equals(options.subCommand, "password", StringComparison.InvariantCultureIgnoreCase))
            {
                var vault = context.Vault;
                if (!vault.Auth.IsBreachWatchEnabled())
                {
                    Console.WriteLine("BreachWatch is not available for this account type.");
                    Console.WriteLine("BreachWatch requires an Enterprise license.");
                    return;
                }

                var passwords = new List<string>();
                bool echoPassword = true;

                if (options.Passwords != null && options.Passwords.Any())
                {
                    passwords.AddRange(options.Passwords);
                }
                else
                {
                    echoPassword = false;
                    Console.Write("Password to Check: ");
                    var password = await Program.GetInputManager().ReadLine(new ReadLineParameters { IsSecured = true });
                    if (string.IsNullOrEmpty(password))
                    {
                        return;
                    }
                    passwords.Add(password);
                }

                try
                {
                    await KeeperSecurity.BreachWatch.BreachWatch.InitializeBreachWatch(vault.Auth);

                    if (KeeperSecurity.BreachWatch.BreachWatch.PasswordToken.Length == 0)
                    {
                        return;
                    }
                    Console.WriteLine($"Scanning {passwords.Count} password(s)...");
                    var passwordEntries = passwords.Select(p => (Password: p, Euid: (byte[])null));
                    var results = await KeeperSecurity.BreachWatch.BreachWatch.ScanPasswordsAsync(passwordEntries);
                    var euids = new List<byte[]>();

                    foreach (var (Password, Status) in results)
                    {
                        if (Status.Euid != null && !Status.Euid.IsEmpty)
                        {
                            euids.Add(Status.Euid.ToByteArray());
                        }

                        var displayPassword = echoPassword ? Password : new string('*', Password.Length);
                        var statusText = Status.BreachDetected ? "WEAK" : "GOOD";
                        
                        Console.WriteLine($"{displayPassword,16}: {statusText}");
                    }

                    if (euids.Count > 0)
                    {
                        await KeeperSecurity.BreachWatch.BreachWatch.DeleteEuids(euids);
                    }
                }
                catch (BreachWatchException ex) when (ex.Message.Contains("Invalid payload"))
                {
                    Console.WriteLine($"BreachWatch Invalid Payload Error: {ex.Message}");
                    Console.WriteLine();
                    Console.WriteLine("Attempting to re-initialize BreachWatch tokens...");
                    
                    try
                    {
                        await KeeperSecurity.BreachWatch.BreachWatch.ReInitializeBreachWatch(vault.Auth);
                        Console.WriteLine("BreachWatch tokens re-initialized. Please try the command again.");
                    }
                    catch (Exception reinitEx)
                    {
                        Console.WriteLine($"Failed to re-initialize BreachWatch tokens: {reinitEx.Message}");
                        Console.WriteLine("This may indicate an account permissions issue or temporary server problem.");
                    }
                }
                catch (BreachWatchException ex)
                {
                    Console.WriteLine($"BreachWatch error: {ex.Message}");
                }
                catch (Exception ex)
                {
                    Console.WriteLine($"Error scanning passwords: {ex.Message}");
                    if (ex.InnerException != null)
                    {
                        Console.WriteLine($"Inner error: {ex.InnerException.Message}");
                    }
                }
            }
=======
>>>>>>> f3ccf5a7
            else
            {
                Console.WriteLine($"Unknown sub-command: {options.subCommand}");
            }
<<<<<<< HEAD
        }

        
=======
            
            return Task.CompletedTask;
        }


>>>>>>> f3ccf5a7

        internal class RecordTypeService
        {
            public static List<InputRecordType> ValidateRecordTypeFile(string filePath)
            {
                if (string.IsNullOrWhiteSpace(filePath))
                    throw new ArgumentException("File path is required.");

                if (!filePath.EndsWith(".json", StringComparison.OrdinalIgnoreCase))
                    throw new ArgumentException("Record type file must be a JSON file.");

                string content;
                try
                {
                    content = File.ReadAllText(filePath);
                }
                catch (FileNotFoundException)
                {
                    throw new ArgumentException($"Record type file not found: {filePath}");
                }

                Dictionary<string, List<InputRecordType>> root = JsonUtils.ParseJson<Dictionary<string, List<InputRecordType>>>(Encoding.UTF8.GetBytes(content));

                List<InputRecordType> recordTypes;
                if (!root.TryGetValue("record_types", out recordTypes))
                {
                    throw new ArgumentException("Missing 'record_types' array in the file.");
                }

                return recordTypes;
            }

            public static Dictionary<string, RecordType> MapExistingRecordTypesToDictionary(List<RecordType> recordTypes)
            {
                {
                    if (recordTypes == null || recordTypes.Count == 0)
                        return new Dictionary<string, RecordType>();

                    return recordTypes.ToDictionary(rt => rt.Name.ToString(), rt => rt);
                }
            }

            public static CustomRecordType CreateRecordTypeObject(InputRecordType inputRecordType)
            {
                if (inputRecordType == null)
                    throw new ArgumentException("Input record type cannot be null.");

                var fields = inputRecordType.Fields.Select(f => new Dictionary<string, string>
                {
                    { "$type", f.Type },
                    { "label", f.Label ?? string.Empty },
                    { "required", f.Required?.ToString() ?? "false" }
                }).ToList();

                var add_fields = new List<RecordTypeField>();
                foreach (var field in fields)
                {
                    var fieldObject = new RecordTypeField { Ref = field.ContainsKey("$type") ? field["$type"] : null };
                    if (field.TryGetValue("required", out var requiredValue) && bool.TryParse(requiredValue, out var isRequired) && isRequired)
                    {
                        fieldObject.Required = isRequired;
                    }
                    add_fields.Add(fieldObject);
                }

                return new CustomRecordType
                {
                    Id = inputRecordType.RecordTypeName,
                    Description = inputRecordType.Description,
                    Categories = inputRecordType.Categories,
                    Fields = add_fields.ToArray()
                };
            }

        }

        [DataContract]
        internal class RecordTypeField
        {
            [DataMember(Name = "$ref", EmitDefaultValue = false)]
            public string Ref { get; set; }

            [DataMember(Name = "label", EmitDefaultValue = false)]
            public string Label { get; set; }

            [DataMember(Name = "required", EmitDefaultValue = false)]
            public bool? Required { get; set; }
        }

        [DataContract]
        internal class CustomRecordType
        {
            [DataMember(Name = "$id", EmitDefaultValue = false)]
            public string Id { get; set; }

            [DataMember(Name = "description", EmitDefaultValue = false)]
            public string Description { get; set; }

            [DataMember(Name = "categories", EmitDefaultValue = false)]
            public string[] Categories { get; set; }

            [DataMember(Name = "fields", EmitDefaultValue = false)]
            public RecordTypeField[] Fields { get; set; }
        }

        [DataContract]
        internal class InputRecordType
        {
            [DataMember(Name = "record_type_name", EmitDefaultValue = false)]
            internal string RecordTypeName { get; set; }

            [DataMember(Name = "description", EmitDefaultValue = false)]
            public string Description { get; set; }

            [DataMember(Name = "categories", EmitDefaultValue = false)]
            public string[] Categories { get; set; }

            [DataMember(Name = "fields", EmitDefaultValue = false)]
            public List<InputRecordTypeField> Fields { get; set; }
        }

        [DataContract]
        internal class InputRecordTypeField
        {
            [DataMember(Name = "$type", IsRequired = true)]
            public string Type { get; set; }

            [DataMember(Name = "label", EmitDefaultValue = false)]
            public string Label { get; set; }

            [DataMember(Name = "required", EmitDefaultValue = false)]
            public bool? Required { get; set; }
        }

        private static string ExtractDataFromFile(string filePath)
        {
            var path = filePath.Substring(1).Trim('"', '(', ')', '\'');

            try
            {
                path = Path.GetFullPath(path);
            }
            catch (Exception error)
            {
                Console.Error.WriteLine($"Error reading the file at path: {error}");
            }

            if (!File.Exists(path))
            {
                throw new FileNotFoundException($"File not found: {path}");
            }

            return File.ReadAllText(path);
        }

        private static KeeperRecord ResolveKeeperRecord(VaultContext context, string recordName)
        {
            if (string.IsNullOrEmpty(recordName))
            {
                throw new CommandError("Record parameter cannot be empty");
            }

            if (context.Vault.TryGetKeeperRecord(recordName, out var record))
            {
            }
            else if (context.TryResolvePath(recordName, out var node, out var title))
            {
                foreach (var uid in node.Records)
                {
                    if (!context.Vault.TryGetKeeperRecord(uid, out var r)) continue;
                    if (string.CompareOrdinal(title, r.Title) != 0) continue;

                    record = r;
                    break;
                }
            }

            if (record == null)
            {
                throw new CommandError($"Cannot resolve record \"{recordName}\"");
            }
            return record;
        }
    }

    class RecordTypeInfoOptions
    {
        [Option('f', "field", Required = false, HelpText = "Show field. ")]
        public bool ShowFields { get; set; }

        [Value(0, Required = false, HelpText = "record or field type name")]
        public string Name { get; set; }
    }

    class AddRecordOptions
    {
        [Option("folder", Required = false, HelpText = "folder")]
        public string Folder { get; set; }

        [Option('t', "type", Required = true, HelpText = "record type.")]
        public string RecordType { get; set; }

        [Option("title", Required = true, HelpText = "record title.")]
        public string Title { get; set; }

        [Option('g', "generate", Required = false, Default = false, HelpText = "generate random password")]
        public bool Generate { get; set; }

        [Value(0, Required = false, MetaName = "Record fields", HelpText = "Record fields")]
        public IEnumerable<string> Fields { get; set; }
    }

    class UpdateRecordOptions
    {
        [Option("title", Required = false, HelpText = "title")]
        public string Title { get; set; }

        [Option('t', "type", Required = false, HelpText = "record type. typed records only.")]
        public string RecordType { get; set; }

        [Option('g', "generate", Required = false, Default = false, HelpText = "generate random password")]
        public bool Generate { get; set; }

        [Value(0, Required = true, MetaName = "record", HelpText = "record path or UID")]
        public string RecordId { get; set; }

        [Value(1, Required = false, MetaName = "Record fields", HelpText = "Record fields")]
        public IEnumerable<string> Fields { get; set; }
    }

    class DownloadAttachmentOptions
    {
        [Option('o', "output-dir", Required = false, Default = null, HelpText = "Output directory")]
        public string OutputDirectory { get; set; }

        [Option('f', "file", Required = false, Default = null, HelpText = "Attachment UID, name, or title")]
        public string FileName { get; set; }


        [Value(0, Required = true, MetaName = "record path or uid", HelpText = "Keeper Record")]
        public string RecordName { get; set; }
    }

    class UploadAttachmentOptions
    {
        [Option('f', "file", Required = true, Default = null, HelpText = "File path")]
        public string FileName { get; set; }


        [Value(0, Required = true, MetaName = "record path or uid", HelpText = "Keeper Record")]
        public string RecordName { get; set; }
    }

    class RemoveRecordOptions
    {
        [Value(0, Required = true, MetaName = "record title, uid, or pattern", HelpText = "remove records")]
        public string RecordName { get; set; }
    }

    [Verb("cancel", HelpText = "Cancels all shares with a user")]
    class ShareRecordCancelOptions
    {
        [Value(0, Required = true, MetaName = "email", HelpText = "peer account email")]
        public string Email { get; set; }
    }

    [Verb("revoke", HelpText = "Revokes a record share")]
    class ShareRecordRevokeOptions
    {
        [Option('e', "email", Required = true, HelpText = "peer account email")]
        public string Email { get; set; }

        [Value(0, Required = true, MetaName = "record", HelpText = "record path or UID")]
        public string RecordName { get; set; }
    }

    [Verb("transfer", HelpText = "Transfer a record / change record ownership")]
    class ShareRecordTransferOptions
    {
        [Option('e', "email", Required = true, HelpText = "peer account email")]
        public string Email { get; set; }

        [Value(0, Required = true, MetaName = "record", HelpText = "record path or UID")]
        public string RecordName { get; set; }
    }


    [Verb("share", HelpText = "Share a record with a user")]
    class ShareRecordShareOptions
    {
        [Option('s', "share", Required = false, Default = null, HelpText = "can re-share record")]
        public bool? CanShare { get; set; }

        [Option('w', "write", Required = false, Default = null, HelpText = "can modify record")]
        public bool? CanEdit { get; set; }

        [Option("expire-at", Required = false, Default = null, HelpText = "expire share at ISO time: YYYY-MM-DD HH:mm:SS")]
        public string ExpireAt { get; set; }

        [Option("expire-in", Required = false, Default = null, HelpText = "expire share in period: [N]mi|h|d|mo|y")]
        public string ExpireIn { get; set; }

        [Option('e', "email", Required = true, HelpText = "peer account email")]
        public string Email { get; set; }

        [Value(0, Required = true, MetaName = "record", HelpText = "record path or UID")]
        public string RecordName { get; set; }
    }


    class ShareRecordOptions
    {
        [Option('a', "action", Required = false, Default = "share", HelpText = "user share action: \'share\' (default), \'revoke\', \'transfer\', \'cancel\'")]
        public string Action { get; set; }

        [Option('s', "share", Required = false, Default = null, HelpText = "can re-share record")]
        public bool? CanShare { get; set; }

        [Option('w', "write", Required = false, Default = null, HelpText = "can modify record")]
        public bool? CanEdit { get; set; }

        [Option("expire-at", Required = false, Default = null, HelpText = "expire share at time")]
        public string ExpireAt { get; set; }

        [Option("expire-in", Required = false, Default = null, HelpText = "expire share in period")]
        public string ExpireIn { get; set; }

        [Option('e', "email", Required = true, HelpText = "peer account email")]
        public string Email { get; set; }
        [Value(0, Required = false, MetaName = "record", HelpText = "record path or UID")]
        public string RecordName { get; set; }
    }

    class CmdLineRecordField : IRecordTypeField
    {
        public string FieldName { get; set; }
        public string FieldLabel { get; set; }
        public string FieldIndex { get; set; }
        public string Value { get; set; }
    }

    class RecordTypeAddOptions
    {
        [Value(0, Required = true, Default = false, HelpText = "Adds a new record type with given data. Needs a Serialized JSON string. example- record-type-add {\"$id\":\"myCustomType_dotnet_test6\",\"description\":\"My custom record\",\"categories\":[\"note\"],\"fields\":[{\"$ref\":\"login\"},{\"$ref\":\"password\"}]} ")]
        public string data { get; set; }
    }

    class RecordTypeUpdateOptions
    {
        [Value(0, Required = true, Default = false, HelpText = "RecordTypeId of record type to be updated")]
        public string recordTypeId { get; set; }
        [Value(1, Required = true, Default = false, HelpText = "update a new record type with given data. Needs a Serialized JSON string. example- record-type-update <record_type_id> {\"$id\":\"myCustomType_dotnet_test\",\"description\":\"My custom record\",\"categories\":[\"note\"],\"fields\":[{\"$ref\":\"login\"}]} ")]
        public string data { get; set; }
    }

    class RecordTypeDeleteOptions
    {
        [Value(0, Required = true, Default = false, HelpText = "RecordTypeId of record type to be deleted")]
        public string recordTypeId { get; set; }
    }

    class RecordTypeLoadOptions
    {
        [Value(0, Required = true, Default = false, HelpText = "File path to load record type from")]
        public string filePath { get; set; }
    }

    class BreachWatchOptions
    {
<<<<<<< HEAD
        [Value(0, Required = false, Default = "list", HelpText = "BreachWatch Command. Supported commands are: \'list\', \'password\'")]
=======
        [Value(0, Required = false, Default = "list", HelpText = "BreachWatch Command. Supported commands are: \'list\'")]
>>>>>>> f3ccf5a7
        public string subCommand { get; set; }

        [Option("all", Required = false, Default = false, HelpText = "if all breachwatch records are to be shown")]
        public bool All { get; set; }

        [Option("owned", Required = false, Default = false, HelpText = "if only owned breachwatch records are to be shown")]
        public bool Owned { get; set; }

        [Option("numbered", Required = false, Default = false, HelpText = "if records are to be shown as numbered list")]
        public bool Numbered { get; set; }
<<<<<<< HEAD

        [Value(1, Required = false, HelpText = "Passwords to check for breaches (for password subcommand). If not provided, it will prompt for input.")]
        public IEnumerable<string> Passwords { get; set; }
    }


=======
    }
>>>>>>> f3ccf5a7
}<|MERGE_RESOLUTION|>--- conflicted
+++ resolved
@@ -13,10 +13,7 @@
 using System.IO;
 using System.Text;
 using Tokens;
-<<<<<<< HEAD
 using KeeperSecurity.BreachWatch;
-=======
->>>>>>> f3ccf5a7
 
 namespace Commander
 {
@@ -796,11 +793,7 @@
             return uploadedRecordTypeIds;
         }
 
-<<<<<<< HEAD
         public static async Task BreachWatchCommand(this VaultContext context, BreachWatchOptions options)
-=======
-        public static Task BreachWatchCommand(this VaultContext context, BreachWatchOptions options)
->>>>>>> f3ccf5a7
         {
             if (string.IsNullOrEmpty(options.subCommand) || string.Equals(options.subCommand, "list", StringComparison.InvariantCultureIgnoreCase))
             {
@@ -902,7 +895,6 @@
                         "of breached accounts on the Dark Web.");
                 }
             }
-<<<<<<< HEAD
             else if (string.Equals(options.subCommand, "password", StringComparison.InvariantCultureIgnoreCase))
             {
                 var vault = context.Vault;
@@ -993,23 +985,13 @@
                     }
                 }
             }
-=======
->>>>>>> f3ccf5a7
             else
             {
                 Console.WriteLine($"Unknown sub-command: {options.subCommand}");
             }
-<<<<<<< HEAD
         }
 
         
-=======
-            
-            return Task.CompletedTask;
-        }
-
-
->>>>>>> f3ccf5a7
 
         internal class RecordTypeService
         {
@@ -1379,11 +1361,7 @@
 
     class BreachWatchOptions
     {
-<<<<<<< HEAD
         [Value(0, Required = false, Default = "list", HelpText = "BreachWatch Command. Supported commands are: \'list\', \'password\'")]
-=======
-        [Value(0, Required = false, Default = "list", HelpText = "BreachWatch Command. Supported commands are: \'list\'")]
->>>>>>> f3ccf5a7
         public string subCommand { get; set; }
 
         [Option("all", Required = false, Default = false, HelpText = "if all breachwatch records are to be shown")]
@@ -1394,14 +1372,10 @@
 
         [Option("numbered", Required = false, Default = false, HelpText = "if records are to be shown as numbered list")]
         public bool Numbered { get; set; }
-<<<<<<< HEAD
 
         [Value(1, Required = false, HelpText = "Passwords to check for breaches (for password subcommand). If not provided, it will prompt for input.")]
         public IEnumerable<string> Passwords { get; set; }
     }
 
 
-=======
-    }
->>>>>>> f3ccf5a7
 }