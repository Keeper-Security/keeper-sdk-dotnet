﻿using Cli;
using CommandLine;
using System;
using System.Collections.Generic;
using System.Linq;
using System.Threading.Tasks;
using KeeperSecurity.Vault;
using KeeperSecurity.Utils;
using System.Reflection;
using System.Runtime.Serialization;
using System.Globalization;
using System.Text.RegularExpressions;
using System.IO;
using System.Text;
using Tokens;
using KeeperSecurity.BreachWatch;
using Authentication;
using Google.Protobuf;
using System.Security.Cryptography;
using System.Threading;

namespace Commander
{
    internal partial class VaultContext
    {

        private const string FieldPattern = @"^([^\[\.]+)(\.[^\[]+)?(\[.*\])?\s*=\s*(.*)$";

        public static IEnumerable<CmdLineRecordField> ParseRecordFields(IEnumerable<string> inputs)
        {
            var rx = new Regex(FieldPattern);
            foreach (var f in inputs)
            {
                var field = f;
                var crf = new CmdLineRecordField();
                var match = rx.Match(field);
                if (!match.Success || match.Groups.Count < 5)
                {
                    throw new Exception($"Invalid field parameter: {f}");
                }

                crf.FieldName = match.Groups[1].Value.Trim();
                crf.FieldLabel = match.Groups[2].Value.Trim('.').Trim();
                crf.FieldIndex = match.Groups[3].Value.Trim('[', ']').Trim();
                crf.Value = match.Groups[4].Value.Trim();
                if (crf.Value.Length >= 2 && crf.Value.StartsWith("\"") && crf.Value.EndsWith("\""))
                {
                    crf.Value = crf.Value.Trim('"').Replace("\\\"", "\"");
                }

                yield return crf;
            }
        }

        public void AssignRecordFields(KeeperRecord record, CmdLineRecordField[] fields)
        {
            if (record is PasswordRecord password)
            {
                foreach (var field in fields)
                {
                    switch (field.FieldName.ToLowerInvariant())
                    {
                        case "login":
                            password.Login = field.Value;
                            break;
                        case "password":
                            password.Password = field.Value;
                            break;
                        case "notes":
                            password.Notes = field.Value;
                            break;
                        default:
                            password.SetCustomField(field.FieldName, field.Value);
                            break;
                    }
                }
            }
            else if (record is TypedRecord typed)
            {
                if (Vault.TryGetRecordTypeByName(typed.TypeName, out var recordType))
                {
                    VerifyTypedFields(fields, recordType);
                }

                var indexes = new Dictionary<string, int>(StringComparer.InvariantCultureIgnoreCase);
                foreach (var f in typed.Fields.Concat(typed.Custom))
                {
                    if (f.Count <= 1) continue;
                    var fullName = f.GetTypedFieldName();
                    for (var i = 1; i < f.Count; i++)
                    {
                        indexes.Add($"{fullName}[{i}]", i);
                    }
                }

                var fieldSet = fields.Where(x => !string.IsNullOrEmpty(x.Value)).ToArray();
                var fieldDelete = fields.Where(x => string.IsNullOrEmpty(x.Value)).ToArray();
                foreach (var field in fieldSet.Concat(fieldDelete))
                {
                    if (string.Equals(field.FieldName, "notes", StringComparison.InvariantCultureIgnoreCase))
                    {
                        if (string.IsNullOrEmpty(typed.Notes))
                        {
                            typed.Notes = "";
                        }
                        else
                        {
                            typed.Notes += "\n";
                        }
                        typed.Notes += field.Value;
                    }
                    else
                    {
                        if (!typed.FindTypedField(field, out var typedField))
                        {
                            if (string.IsNullOrEmpty(field.Value)) continue;
                            typedField = field.CreateTypedField();
                            typed.Custom.Add(typedField);
                        }


                        if (string.IsNullOrEmpty(field.Value))
                        {
                            if (string.IsNullOrEmpty(field.FieldIndex))
                            {
                                while (typedField.Count > 0)
                                {
                                    typedField.DeleteValueAt(0);
                                }
                            }
                            else
                            {
                                var fullName = field.GetTypedFieldName();
                                var valuePath = $"{fullName}[{field.FieldIndex}]";
                                if (!indexes.TryGetValue(valuePath, out var idx))
                                {
                                    if (idx >= 0 && idx < typedField.Count)
                                    {
                                        typedField.DeleteValueAt(idx);
                                    }
                                    indexes.Remove(valuePath);
                                }
                            }
                        }
                        else
                        {
                            var idx = 0;
                            if (!string.IsNullOrEmpty(field.FieldIndex))
                            {
                                var fullName = field.GetTypedFieldName();
                                var valuePath = $"{fullName}[{field.FieldIndex}]";
                                if (!indexes.TryGetValue(valuePath, out idx))
                                {
                                    typedField.AppendValue();
                                    idx = typedField.Count - 1;
                                    indexes.Add(valuePath, idx);
                                }
                            }

                            if (typedField.Count == 0)
                            {
                                typedField.AppendValue();
                            }

                            if (typedField is TypedField<string> tfs)
                            {
                                tfs.Values[idx] = field.Value;
                            }
                            else if (typedField is TypedField<long> tfl)
                            {
                                if (!long.TryParse(field.Value, out var lv))
                                {
                                    if (DateTimeOffset.TryParse(field.Value, CultureInfo.CurrentCulture, DateTimeStyles.AssumeUniversal, out var dto))
                                    {
                                        lv = dto.ToUnixTimeMilliseconds();
                                    }
                                    else
                                    {
                                        throw new Exception($"Field \"{field.FieldName}\": invalid value \"{field.Value}\"");
                                    }
                                }
                                tfl.Values[idx] = lv;
                            }
                            else
                            {
                                if (typedField.GetValueAt(idx) is IFieldTypeSerialize typedValue)
                                {
                                    typedValue.SetValueAsString(field.Value);
                                }
                                else
                                {
                                    throw new Exception($"Field type {field.FieldName}: Value serialization is not supported.");
                                }
                            }
                        }
                    }
                }
            }
        }

        private void VerifyTypedFields(CmdLineRecordField[] fields, RecordType recordType)
        {
            foreach (var field in fields)
            {
                if (string.Equals(field.FieldName, "notes", StringComparison.InvariantCultureIgnoreCase))
                {
                    continue;
                }

                if (string.IsNullOrEmpty(field.Value)) continue;

                if (!RecordTypesConstants.TryGetRecordField(field.FieldName, out var recordField))
                {
                    if (string.IsNullOrEmpty(field.FieldLabel))
                    {
                        field.FieldLabel = field.FieldName;
                        field.FieldName = "text";
                    }
                    else
                    {
                        throw new Exception($"Record field \"{field.FieldName}\" is not supported.");
                    }
                }

                if (string.IsNullOrEmpty(field.FieldIndex)) continue;

                if (recordField.Multiple != RecordFieldMultiple.Always)
                {
                    throw new Exception($"Record field \"{field.FieldName}\" does not support multiple values");
                }
            }
        }
    }

    internal static class RecordCommandExtensions
    {
        public static Task RecordTypeInfoCommand(this VaultContext context, RecordTypeInfoOptions options)
        {
            Tabulate table;
            if (string.IsNullOrEmpty(options.Name))
            {
                if (options.ShowFields)
                {
                    table = new Tabulate(4);
                    table.AddHeader("Field Type ID", "Type", "Multiple", "Description");
                    foreach (var f in RecordTypesConstants.RecordFields)
                    {
                        table.AddRow(f.Name, f.Type?.Name,
                            f.Multiple == RecordFieldMultiple.Optional
                                ? "optional"
                                : (f.Multiple == RecordFieldMultiple.Always ? "default" : ""),
                            f.Type?.Description ?? "");
                    }
                }
                else
                {
                    table = new Tabulate(3)
                    {
                        LeftPadding = 4
                    };
                    table.SetColumnRightAlign(0, true);
                    table.AddHeader("Record Type ID", "Type Name", "Scope", "Description");
                    foreach (var rt in context.Vault.RecordTypes)
                    {
                        table.AddRow(rt.Id, rt.Name, rt.Scope.ToText(), rt.Description);
                    }

                    table.Sort(0);
                }
            }
            else
            {
                if (options.ShowFields)
                {
                    if (!RecordTypesConstants.TryGetRecordField(options.Name, out var fieldInfo))
                    {
                        Console.WriteLine($"Error - Unknown field type: {options.Name}");
                        return Task.FromResult(false);
                    }

                    table = new Tabulate(2)
                    {
                        LeftPadding = 4
                    };
                    table.SetColumnRightAlign(0, true);
                    table.AddRow("Field Type ID:", fieldInfo.Name);
                    table.AddRow("Type:", fieldInfo.Type.Name);
                    var valueType = "";
                    if (fieldInfo.Type != null)
                    {
                        if (fieldInfo.Type?.Type == typeof(string))
                        {
                            valueType = "string";
                        }
                        else if (fieldInfo.Type?.Type == typeof(long))
                        {
                            valueType = "integer";
                        }
                        else
                        {
                            valueType = "object";
                        }
                    }

                    table.AddRow("Value Type:", valueType);
                    if (fieldInfo.Type != null)
                    {
                        if (typeof(IFieldTypeSerialize).IsAssignableFrom(fieldInfo.Type.Type))
                        {
                            var elements = new List<string>();
                            var properties = fieldInfo.Type.Type.GetProperties();
                            foreach (var prop in properties)
                            {
                                var attribute = prop.GetCustomAttribute<DataMemberAttribute>(true);
                                if (attribute != null)
                                {
                                    elements.Add(attribute.Name);
                                }
                            }

                            table.AddRow("Value Elements:", string.Join(", ", elements.Select(x => $"\"{x}\"")));
                        }
                    }
                }
                else
                {
                    if (!context.Vault.TryGetRecordTypeByName(options.Name, out var recordInfo))
                    {
                        Console.WriteLine($"Error - Unknown record type: {options.Name}");
                        return Task.FromResult(false);
                    }

                    table = new Tabulate(2)
                    {
                        LeftPadding = 4
                    };
                    table.SetColumnRightAlign(0, true);
                    table.AddRow("Record Type ID:", recordInfo.Id);
                    table.AddRow("Type Name:", recordInfo.Name);
                    table.AddRow("Scope:", recordInfo.Scope.ToText());
                    table.AddRow("Description:", recordInfo.Description);
                    var fields = recordInfo.Fields
                        .Select(x =>
                            $"{x.FieldLabel ?? ""} ({(string.IsNullOrEmpty(x.FieldName) ? "text" : x.FieldName)})"
                                .Trim())
                        .ToArray();
                    for (var i = 0; i < Math.Max(fields.Length, 1); i++)
                    {
                        table.AddRow(i == 0 ? "Fields:" : "", i < fields.Length ? fields[i] : "");
                    }
                }
            }

            table.Dump();
            return Task.FromResult(true);
        }

        public static async Task AddRecordCommand(this VaultContext context, AddRecordOptions options)
        {
            if (!context.TryResolvePath(options.Folder, out var node))
            {
                Console.WriteLine($"Cannot resolve folder {options.Folder}");
                return;
            }
            if (string.IsNullOrEmpty(options.Title))
            {
                Console.WriteLine($"\"Title\" parameter is missing.");
                return;
            }
            var fields = VaultContext.ParseRecordFields(options.Fields).ToArray();

            KeeperRecord record;
            if (string.Equals(options.RecordType, "general", StringComparison.InvariantCultureIgnoreCase) ||
                string.Equals(options.RecordType, "legacy", StringComparison.InvariantCultureIgnoreCase))
            {
                record = new PasswordRecord
                {
                    Title = options.Title
                };
            }
            else
            {
                var typedRecord = new TypedRecord(options.RecordType)
                {
                    Title = options.Title
                };

                if (context.Vault.TryGetRecordTypeByName(options.RecordType, out var rt))
                {
                    foreach (var rtf in rt.Fields)
                    {
                        try
                        {
                            var field = rtf.CreateTypedField();
                            typedRecord.Fields.Add(field);
                        }
                        catch { /* ignored */ }
                    }
                }

                record = typedRecord;
            }
            if (options.Generate)
            {
                context.Vault.RotateRecordPassword(record);
            }

            context.AssignRecordFields(record, fields);
            var createdRecord = await context.Vault.CreateRecord(record, node.FolderUid);

            if (!string.IsNullOrEmpty(options.SelfDestruct))
            {
                try
                {
                    var destructTime = ParseUtils.ParseTimePeriod(options.SelfDestruct);
                    var shareUrl = await CreateSelfDestructShare(context.Vault, createdRecord, destructTime);
                    Console.WriteLine($"Record created with self-destruct enabled ({destructTime.TotalMinutes} minutes)");
                    Console.WriteLine($"Share URL: {shareUrl}");
                    return;
                }
                catch (Exception ex)
                {
                    Console.WriteLine($"Failed to create self-destruct share: {ex.Message}");
                    return;
                }
            }
            else
            {
                Console.WriteLine($"Record created: {createdRecord.Uid}");
            }

        }


        public static async Task UpdateRecordCommand(this VaultContext context, UpdateRecordOptions options)
        {
            if (context.Vault.TryGetKeeperRecord(options.RecordId, out var record))
            {
            }
            else if (context.TryResolvePath(options.RecordId, out var node, out var title))
            {
                foreach (var uid in node.Records)
                {
                    if (!context.Vault.TryGetKeeperRecord(uid, out var r)) continue;
                    if (string.CompareOrdinal(title, r.Title) != 0) continue;

                    record = r;
                    break;
                }
            }

            if (record == null)
            {
                Console.WriteLine($"Cannot resolve record {options.RecordId}");
                return;
            }
            if (!string.IsNullOrEmpty(options.RecordType))
            {
                if (record is TypedRecord typed)
                {
                    if (context.Vault.TryGetRecordTypeByName(options.RecordType, out var rt))
                    {
                        typed.TypeName = rt.Name;
                    }
                }
                else
                {
                    Console.WriteLine($"{options.RecordId} is a legacy record. Record type is not supported.");
                    return;
                }
            }

            if (!string.IsNullOrEmpty(options.Title))
            {
                record.Title = options.Title;
            }

            if (options.Generate)
            {
                context.Vault.RotateRecordPassword(record);
            }

            var fields = VaultContext.ParseRecordFields(options.Fields).ToArray();
            context.AssignRecordFields(record, fields);
            await context.Vault.UpdateRecord(record);
        }

        public static async Task DownloadAttachmentCommand(this VaultContext context, DownloadAttachmentOptions options)
        {
            if (context.Vault.TryGetKeeperRecord(options.RecordName, out var record))
            {
            }
            else if (context.TryResolvePath(options.RecordName, out var node, out var title))
            {
                foreach (var uid in node.Records)
                {
                    if (!context.Vault.TryGetKeeperRecord(uid, out var r)) continue;
                    if (string.CompareOrdinal(title, r.Title) != 0) continue;

                    record = r;
                    break;
                }
            }

            if (record == null)
            {
                Console.WriteLine($"Cannot resolve record {options.RecordName}");
                return;
            }

            if (string.IsNullOrEmpty(options.OutputDirectory))
            {
                options.OutputDirectory = Directory.GetCurrentDirectory();
            }
            else
            {
                var dirEntry = Directory.CreateDirectory(options.OutputDirectory);
                options.OutputDirectory = dirEntry.FullName;
            }

            var attas = context.Vault.RecordAttachments(record)
                .Where(x =>
                {
                    if (string.IsNullOrEmpty(options.FileName))
                    {
                        return true;
                    }

                    if (string.Equals(options.FileName, x.Id))
                    {
                        return true;
                    }

                    if (string.Equals(options.FileName, x.Title, StringComparison.InvariantCultureIgnoreCase))
                    {
                        return true;
                    }

                    if (string.Equals(options.FileName, x.Name, StringComparison.InvariantCultureIgnoreCase))
                    {
                        return true;
                    }

                    return false;
                }).ToArray();

            if (attas.Length > 0)
            {
                foreach (var atta in attas)
                {
                    Console.Write($"Downloading {atta.Name} ...");
                    try
                    {
                        using (var stream = File.OpenWrite(Path.Combine(options.OutputDirectory, atta.Name)))
                        {
                            switch (atta)
                            {
                                case AttachmentFile af:
                                    await context.Vault.DownloadAttachmentFile(record.Uid, af, stream);
                                    break;
                                case FileRecord fr:
                                    await context.Vault.DownloadFile(fr, stream);
                                    break;
                            }
                        }

                        Console.WriteLine(" Done.");
                    }
                    catch (Exception e)
                    {
                        Console.WriteLine($"Failed: {e.Message}");
                    }
                }
            }
            else
            {
                Console.WriteLine($"Attachment not found: {(options.FileName ?? "")}");
            }
        }

        public static async Task UploadAttachmentCommand(this VaultContext context, UploadAttachmentOptions options)
        {
            if (context.Vault.TryGetKeeperRecord(options.RecordName, out var record))
            {
            }
            else if (context.TryResolvePath(options.RecordName, out var node, out var title))
            {
                foreach (var uid in node.Records)
                {
                    if (!context.Vault.TryGetKeeperRecord(uid, out var r)) continue;
                    if (string.CompareOrdinal(title, r.Title) != 0) continue;

                    record = r;
                    break;
                }
            }

            if (record == null)
            {
                Console.WriteLine($"Cannot resolve record {options.RecordName}");
                return;
            }

            if (!File.Exists(options.FileName))
            {
                Console.WriteLine($"File {options.FileName} not found.");
                return;
            }

            var uploadTask = new FileAttachmentUploadTask(options.FileName);
            await context.Vault.UploadAttachment(record, uploadTask);
        }

        public static async Task RemoveRecordCommand(this VaultContext context, RemoveRecordOptions options)
        {
            if (string.IsNullOrEmpty(options.RecordName))
            {
                return;
            }

            if (context.Vault.TryGetKeeperRecord(options.RecordName, out var record))
            {
                var folders = Enumerable.Repeat(context.Vault.RootFolder, 1).Concat(context.Vault.Folders)
                    .Where(x => x.Records.Contains(record.Uid)).ToArray();
                if (folders.Length == 0)
                {
                    Console.WriteLine("not expected");
                    return;
                }

                var folder = folders.Length == 1
                    ? folders[0]
                    : folders.FirstOrDefault(x => x.FolderUid == context.CurrentFolder)
                      ?? folders.FirstOrDefault(x => string.IsNullOrEmpty(x.FolderUid))
                      ?? folders.FirstOrDefault(x => x.FolderType == FolderType.UserFolder)
                      ?? folders[0];

                await context.Vault.DeleteRecords(new[]
                    {new RecordPath {FolderUid = folder.FolderUid, RecordUid = record.Uid,}});
            }
            else
            {
                if (!context.TryResolvePath(options.RecordName, out var folder, out string recordTitle))
                {
                    Console.WriteLine($"Invalid record path: {options.RecordName}");
                    return;
                }

                var sb = new StringBuilder();
                sb.Append(recordTitle);
                sb = sb.Replace("*", ".*");
                sb = sb.Replace("?", @".");
                sb = sb.Replace("#", @"[0-9]");
                sb.Insert(0, "^");
                sb.Append("$");
                var pattern = sb.ToString();

                var records = new List<RecordPath>();
                foreach (var recordUid in folder.Records)
                {
                    if (!context.Vault.TryGetKeeperRecord(recordUid, out record)) continue;

                    var m = Regex.Match(record.Title, pattern, RegexOptions.IgnoreCase);
                    if (m.Success)
                    {
                        records.Add(new RecordPath { FolderUid = folder.FolderUid, RecordUid = recordUid });
                    }
                }

                await context.Vault.DeleteRecords(records.ToArray());
            }
        }

        public static async Task ShareRecordShareCommand(this VaultContext context, ShareRecordShareOptions options)
        {
            var record = ResolveKeeperRecord(context, options.RecordName);
            try
            {
                var shareOptions = new SharedFolderRecordOptions
                {
                    CanEdit = options.CanEdit,
                    CanShare = options.CanShare,
                };
                if (!string.IsNullOrEmpty(options.ExpireAt))
                {
                    shareOptions.Expiration = DateTimeOffset.ParseExact(options.ExpireAt, "yyyy-MM-dd hh:mm:ss", CultureInfo.InvariantCulture);
                }
                else if (!string.IsNullOrEmpty(options.ExpireIn))
                {
                    var ts = ParseUtils.ParseTimePeriod(options.ExpireIn);
                    shareOptions.Expiration = DateTimeOffset.Now + ts;
                }
                await context.Vault.ShareRecordWithUser(record.Uid, options.Email, shareOptions);
            }
            catch (NoActiveShareWithUserException e)
            {
                Console.WriteLine(e.Message);
                Console.Write(
                    $"Do you want to send share invitation request to \"{e.Username}\"? (Yes/No) : ");
                var answer = await Program.GetInputManager().ReadLine();
                if (string.Equals("y", answer, StringComparison.InvariantCultureIgnoreCase))
                {
                    answer = "yes";
                }
                if (string.Equals(answer, "yes", StringComparison.InvariantCultureIgnoreCase))
                {
                    await context.Vault.SendShareInvitationRequest(e.Username);
                    Console.WriteLine($"Invitation has been sent to {e.Username}\nPlease repeat this command when your invitation is accepted.");
                }
            }
        }

        public static async Task ShareRecordCancelCommand(this VaultContext context, ShareRecordCancelOptions options)
        {
            Console.Write(
                $"Do you want to cancel all shares with user \"{options.Email}\"? (Yes/No) : ");
            var answer = await Program.GetInputManager().ReadLine();
            if (string.Compare("y", answer, StringComparison.InvariantCultureIgnoreCase) == 0)
            {
                answer = "yes";
            }

            if (string.Compare(answer, "yes", StringComparison.InvariantCultureIgnoreCase) != 0) return;
            await context.Vault.CancelSharesWithUser(options.Email);
        }

        public static async Task ShareRecordRevokeCommand(this VaultContext context, ShareRecordRevokeOptions options)
        {
            var record = ResolveKeeperRecord(context, options.RecordName);
            await context.Vault.RevokeShareFromUser(record.Uid, options.Email);
        }
        public static async Task ShareRecordTransferCommand(this VaultContext context, ShareRecordTransferOptions options)
        {
            var record = ResolveKeeperRecord(context, options.RecordName);
            await context.Vault.TransferRecordToUser(record.Uid, options.Email);
        }

        public static async Task RecordTypeAddCommand(this VaultContext context, RecordTypeAddOptions recordTypeData)
        {
            var data = recordTypeData.data;
            if (string.IsNullOrEmpty(data))
            {
                throw new Exception("\"record-type-add\" command requires data parameter");
            }
            if (data.StartsWith("@"))
            {
                data = ExtractDataFromFile(data);
            }
            var createdRecordTypeID = await context.Vault.AddRecordType(data);
            Console.WriteLine($"Created Record Type ID: {createdRecordTypeID}");
        }

        public static async Task RecordTypeUpdateCommand(this VaultContext context, RecordTypeUpdateOptions recordTypeData)
        {
            if (string.IsNullOrEmpty(recordTypeData.recordTypeId))
            {
                throw new Exception("\"record-type-update\" command requires recordTypeId parameter");
            }
            var data = recordTypeData.data;
            if (string.IsNullOrEmpty(data))
            {
                throw new Exception("\"record-type-update\" command requires data parameter");
            }
            if (data.StartsWith("@"))
            {
                data = ExtractDataFromFile(data);
            }
            var updatedRecordTypeID = await context.Vault.UpdateRecordTypeAsync(recordTypeData.recordTypeId, data);
            Console.WriteLine($"Updated Record Type ID: {updatedRecordTypeID}");
        }

        public static async Task RecordTypeDeleteCommand(this VaultContext context, RecordTypeDeleteOptions recordTypeData)
        {
            if (string.IsNullOrEmpty(recordTypeData.recordTypeId))
            {
                throw new Exception("\"record-type-delete\" command requires recordTypeId parameter");
            }

            var deletedRecordTypeID = await context.Vault.DeleteRecordTypeAsync(recordTypeData.recordTypeId);
            Console.WriteLine($"Deleted Record Type ID: {deletedRecordTypeID}");
        }

        public static async Task<List<string>> RecordTypeLoadCommand(this VaultContext context, RecordTypeLoadOptions recordTypeData)
        {
            var uploadCount = 0;
            var uploadedRecordTypeIds = new List<string>();
            var failedRecordTypeIds = new List<string>();
            var existingRecordTypeIds = new List<string>();

            var newRecordTypes = RecordTypeService.ValidateRecordTypeFile(recordTypeData.filePath);
            var existingRecordTypes = RecordTypeService.MapExistingRecordTypesToDictionary(context.Vault.RecordTypes.ToList());
            if (existingRecordTypes != null)
            {
                foreach (var recordType in newRecordTypes)
                {
                    if (existingRecordTypes.ContainsKey(recordType.RecordTypeName))
                    {
                        existingRecordTypeIds.Add(recordType.RecordTypeName);
                        continue;
                    }

                    try
                    {
                        var parsedRecord = RecordTypeService.CreateRecordTypeObject(recordType);
                        var recordTypeID = await context.Vault.AddRecordType(Encoding.UTF8.GetString(JsonUtils.DumpJson(parsedRecord)));
                        uploadCount = uploadCount + 1;
                        uploadedRecordTypeIds.Add(recordTypeID);
                    }
                    catch
                    {
                        failedRecordTypeIds.Add(recordType.RecordTypeName);
                        continue;
                    }
                }
            }
            Console.WriteLine($"Record types loaded: {uploadCount}");
            Console.WriteLine($"Existing Record Types which are skipped: {(existingRecordTypeIds.Count > 0 ? string.Join(", ", existingRecordTypeIds) : "None")}");
            Console.WriteLine($"Failed Record Types: {(failedRecordTypeIds.Count > 0 ? string.Join(", ", failedRecordTypeIds) : "None")}");
            return uploadedRecordTypeIds;
        }

        public static async Task BreachWatchCommand(this VaultContext context, BreachWatchOptions options)
        {
            if (string.IsNullOrEmpty(options.subCommand) || string.Equals(options.subCommand, "list", StringComparison.InvariantCultureIgnoreCase))
            {
                var vault = context.Vault;
                if (vault == null)
                {
                    Console.WriteLine("Vault is not initialized");
                    throw new VaultException("Vault not initialized");
                }
                bool ownedOnly = options.Owned;
                var recordUids = new HashSet<string>(
                    vault.BreachWatchRecords()
                        .Where(x => x.Status == BWStatus.Weak || x.Status == BWStatus.Breached)
                        .Where(x => !BreachWatchIgnore.IsRecordIgnored(vault, x.RecordUid))
                        .Select(x => x.RecordUid)
                );
                var records = vault.KeeperRecords
                .Where(x =>
                    recordUids.Contains(x.Uid) &&
                    (!ownedOnly || x.Owner == ownedOnly)
                )
                .ToList();
                if (records.Count > 0)
                {
                    var table = new Tabulate(4);
                    bool showNumbered = options.Numbered;
                    bool showAll = options.All;

                    if (showNumbered)
                    {
                        table.AddHeader("S.No", "Record UID", "Title", "Description");
                    }
                    else
                    {
                        table.AddHeader("Record UID", "Title", "Description");
                    }

                    var rows = records
                        .Select((x, idx) => showNumbered
                            ? new[] { (idx + 1).ToString(), x.Uid, x.Title, x.KeeperRecordPublicInformation() }
                            : new[] { x.Uid, x.Title, x.KeeperRecordPublicInformation() })
                        .OrderBy(x => x[showNumbered ? 1 : 0], StringComparer.OrdinalIgnoreCase)
                        .ToList();

                    int total = rows.Count;


                    if (!showAll && total > 32)
                    {
                        rows = rows.Take(30).ToList();
                    }

                    foreach (var row in rows)
                    {
                        table.AddRow(row);
                    }

                    table.Dump();

                    if (rows.Count < total)
                    {
                        Console.WriteLine();
                        Console.WriteLine($"{total - rows.Count} records skipped.");
                    }

                    if (rows.Count == 0)
                    {
                        Console.WriteLine("No breached records detected");
                    }
                }

                var scannedRecordUids = new HashSet<string>(
                    vault.BreachWatchRecords()
                        .Select(x => x.RecordUid)
                );

                var notScannedRecords = vault.KeeperRecords
                    .Where(x => x.Owner && !scannedRecordUids.Contains(x.Uid))
                    .Select(x => x.Uid)
                    .ToList();

                bool hasPasswordsToScan = false;
                foreach (var recordUid in notScannedRecords)
                {
                    vault.TryLoadKeeperRecord(recordUid, out var record);
                    if (record != null)
                    {
                        var password = record.ExtractPassword();
                        if (password != null && password != "")
                        {
                            hasPasswordsToScan = true;
                            break;
                        }
                    }
                }
                if (hasPasswordsToScan)
                {
                    Console.WriteLine("Some passwords in your vault has not been scanned.\n" +
                        "Use \"breachwatch scan\" command to scan your passwords against our database " +
                        "of breached accounts on the Dark Web.");
                }
            }
            else if (string.Equals(options.subCommand, "scan", StringComparison.InvariantCultureIgnoreCase))
            {
                var vault = context.Vault;
                if (!vault.Auth.IsBreachWatchEnabled())
                {
                    Console.WriteLine("BreachWatch is not available for this account type.");
                    Console.WriteLine("BreachWatch requires an Enterprise license.");
                    return;
                }

                try
                {
<<<<<<< HEAD
                    var recordUids = options.Arguments?.Any() == true ? options.Arguments : null;
=======
                    var recordUids = options.RecordUids?.Any() == true ? options.RecordUids : null;
>>>>>>> 6ea00dc6
                    var scannedCount = await vault.ScanAndStoreRecordStatusAsync(recordUids);
                    
                    if (scannedCount > 0)
                    {
                        Console.WriteLine($"Successfully scanned and updated {scannedCount} record(s).");
                        Console.WriteLine("Use \"breachwatch list\" to view updated results.");
                    }
                    else
                    {
                        Console.WriteLine("No records found to scan or all eligible records have already been scanned.");
                    }
                }
                catch (BreachWatchException ex)
                {
                    Console.WriteLine($"BreachWatch scan error: {ex.Message}");
                }
                catch (Exception ex)
                {
                    Console.WriteLine($"Error scanning records: {ex.Message}");
                }
            }
<<<<<<< HEAD
            else if (string.Equals(options.subCommand, "ignore", StringComparison.InvariantCultureIgnoreCase))
            {
                var vault = context.Vault;
                if (!vault.Auth.IsBreachWatchEnabled())
                {
                    Console.WriteLine("BreachWatch is not available for this account type.");
                    Console.WriteLine("BreachWatch requires an Enterprise license.");
                    return;
                }

                if (options.Arguments?.Any() != true)
                {
                    Console.WriteLine("Record UID is required for 'ignore' command.");
                    Console.WriteLine("Usage: breachwatch ignore <record_uid>");
                    return;
                }

                try
                {
                    foreach (var recordUid in options.Arguments)
                    {
                        if (vault.TryGetKeeperRecord(recordUid, out var record))
                        {
                            await BreachWatchIgnore.IgnoreRecord(vault, recordUid);
                            Console.WriteLine($"Record '{record.Title}' (UID: {recordUid}) has been ignored.");
                        }
                        else
                        {
                            await BreachWatchIgnore.IgnoreRecord(vault, recordUid);
                            Console.WriteLine($"Record with UID '{recordUid}' has been ignored.");
                        }
                    }
                }
                catch (Exception ex)
                {
                    Console.WriteLine($"Error ignoring record(s): {ex.Message}");
                }
            }
=======
>>>>>>> 6ea00dc6
            else if (string.Equals(options.subCommand, "password", StringComparison.InvariantCultureIgnoreCase))
            {
                var vault = context.Vault;
                if (!vault.Auth.IsBreachWatchEnabled())
                {
                    Console.WriteLine("BreachWatch is not available for this account type.");
                    Console.WriteLine("BreachWatch requires an Enterprise license.");
                    return;
                }

                var passwords = new List<string>();
                bool echoPassword = true;

                if (options.Arguments != null && options.Arguments.Any())
                {
                    passwords.AddRange(options.Arguments);
                }
                else
                {
                    echoPassword = false;
                    Console.Write("Password to Check: ");
                    var password = await Program.GetInputManager().ReadLine(new ReadLineParameters { IsSecured = true });
                    if (string.IsNullOrEmpty(password))
                    {
                        return;
                    }
                    passwords.Add(password);
                }

                try
                {
                    await KeeperSecurity.BreachWatch.BreachWatch.InitializeBreachWatch(vault.Auth);

                    if (KeeperSecurity.BreachWatch.BreachWatch.PasswordToken.Length == 0)
                    {
                        return;
                    }
                    Console.WriteLine($"Scanning {passwords.Count} password(s)...");
                    var passwordEntries = passwords.Select(p => (Password: p, Euid: (byte[])null));
                    var results = await KeeperSecurity.BreachWatch.BreachWatch.ScanPasswordsAsync(passwordEntries, default(CancellationToken));
                    var euids = new List<byte[]>();

                    foreach (var result in results)
                    {
                        var password = result.Password;
                        var status = result.Status;
                        
                        if (status.Euid != null && !status.Euid.IsEmpty)
                        {
                            euids.Add(status.Euid.ToByteArray());
                        }

                        var displayPassword = echoPassword ? password : new string('*', password.Length);
                        var statusText = status.BreachDetected ? "WEAK" : "GOOD";
                        
                        Console.WriteLine($"{displayPassword,16}: {statusText}");
                    }

                    if (euids.Count > 0)
                    {
                        await KeeperSecurity.BreachWatch.BreachWatch.DeleteEuids(euids);
                    }
                }
                catch (BreachWatchException ex) when (ex.Message.Contains("Invalid payload"))
                {
                    Console.WriteLine($"BreachWatch Invalid Payload Error: {ex.Message}");
                    Console.WriteLine();
                    Console.WriteLine("Attempting to re-initialize BreachWatch tokens...");
                    
                    try
                    {
                        await KeeperSecurity.BreachWatch.BreachWatch.ReInitializeBreachWatch(vault.Auth);
                        Console.WriteLine("BreachWatch tokens re-initialized. Please try the command again.");
                    }
                    catch (Exception reinitEx)
                    {
                        Console.WriteLine($"Failed to re-initialize BreachWatch tokens: {reinitEx.Message}");
                        Console.WriteLine("This may indicate an account permissions issue or temporary server problem.");
                    }
                }
                catch (BreachWatchException ex)
                {
                    Console.WriteLine($"BreachWatch error: {ex.Message}");
                }
                catch (Exception ex)
                {
                    Console.WriteLine($"Error scanning passwords: {ex.Message}");
                    if (ex.InnerException != null)
                    {
                        Console.WriteLine($"Inner error: {ex.InnerException.Message}");
                    }
                }
            }
            else
            {
                Console.WriteLine($"Unknown sub-command: {options.subCommand}");
                Console.WriteLine("Available commands: list, scan, password, ignore");
            }
        }

        private static async Task<string> CreateSelfDestructShare(VaultOnline vault, KeeperRecord record, TimeSpan expireIn)
        {
            if (record is not TypedRecord tr)
            {
                throw new VaultException($"Record Uid \"{record.Uid}\" / Title \"{record.Title}\" should be typed record.");
            }

            var clientKey = CryptoUtils.GenerateEncryptionKey();
            using var hmac = new HMACSHA512(clientKey);
            var clientId = hmac.ComputeHash(Encoding.UTF8.GetBytes("KEEPER_SECRETS_MANAGER_CLIENT_ID"));
            
            var rq = new AddExternalShareRequest
            {
                RecordUid = ByteString.CopyFrom(tr.Uid.Base64UrlDecode()),
                ClientId = ByteString.CopyFrom(clientId),
                EncryptedRecordKey = ByteString.CopyFrom(CryptoUtils.EncryptAesV2(tr.RecordKey, clientKey)),
                AccessExpireOn = DateTimeOffset.UtcNow.ToUnixTimeMilliseconds() + (long)expireIn.TotalMilliseconds,
                IsSelfDestruct = true
            };
            
            await vault.Auth.ExecuteAuthRest("vault/external_share_add", rq);
            
            var builder = new UriBuilder(vault.Auth.Endpoint.Server)
            {
                Path = "/vault/share",
                Scheme = "https",
                Port = -1,
                Fragment = clientKey.Base64UrlEncode(),
            };
            return builder.ToString();
        }       

        internal class RecordTypeService
        {
            public static List<InputRecordType> ValidateRecordTypeFile(string filePath)
            {
                if (string.IsNullOrWhiteSpace(filePath))
                    throw new ArgumentException("File path is required.");

                if (!filePath.EndsWith(".json", StringComparison.OrdinalIgnoreCase))
                    throw new ArgumentException("Record type file must be a JSON file.");

                string content;
                try
                {
                    content = File.ReadAllText(filePath);
                }
                catch (FileNotFoundException)
                {
                    throw new ArgumentException($"Record type file not found: {filePath}");
                }

                Dictionary<string, List<InputRecordType>> root = JsonUtils.ParseJson<Dictionary<string, List<InputRecordType>>>(Encoding.UTF8.GetBytes(content));

                List<InputRecordType> recordTypes;
                if (!root.TryGetValue("record_types", out recordTypes))
                {
                    throw new ArgumentException("Missing 'record_types' array in the file.");
                }

                return recordTypes;
            }

            public static Dictionary<string, RecordType> MapExistingRecordTypesToDictionary(List<RecordType> recordTypes)
            {
                {
                    if (recordTypes == null || recordTypes.Count == 0)
                        return new Dictionary<string, RecordType>();

                    return recordTypes.ToDictionary(rt => rt.Name.ToString(), rt => rt);
                }
            }

            public static CustomRecordType CreateRecordTypeObject(InputRecordType inputRecordType)
            {
                if (inputRecordType == null)
                    throw new ArgumentException("Input record type cannot be null.");

                var fields = inputRecordType.Fields.Select(f => new Dictionary<string, string>
                {
                    { "$type", f.Type },
                    { "label", f.Label ?? string.Empty },
                    { "required", f.Required?.ToString() ?? "false" }
                }).ToList();

                var add_fields = new List<RecordTypeField>();
                foreach (var field in fields)
                {
                    var fieldObject = new RecordTypeField { Ref = field.ContainsKey("$type") ? field["$type"] : null };
                    if (field.TryGetValue("required", out var requiredValue) && bool.TryParse(requiredValue, out var isRequired) && isRequired)
                    {
                        fieldObject.Required = isRequired;
                    }
                    add_fields.Add(fieldObject);
                }

                return new CustomRecordType
                {
                    Id = inputRecordType.RecordTypeName,
                    Description = inputRecordType.Description,
                    Categories = inputRecordType.Categories,
                    Fields = add_fields.ToArray()
                };
            }

        }

        [DataContract]
        internal class RecordTypeField
        {
            [DataMember(Name = "$ref", EmitDefaultValue = false)]
            public string Ref { get; set; }

            [DataMember(Name = "label", EmitDefaultValue = false)]
            public string Label { get; set; }

            [DataMember(Name = "required", EmitDefaultValue = false)]
            public bool? Required { get; set; }
        }

        [DataContract]
        internal class CustomRecordType
        {
            [DataMember(Name = "$id", EmitDefaultValue = false)]
            public string Id { get; set; }

            [DataMember(Name = "description", EmitDefaultValue = false)]
            public string Description { get; set; }

            [DataMember(Name = "categories", EmitDefaultValue = false)]
            public string[] Categories { get; set; }

            [DataMember(Name = "fields", EmitDefaultValue = false)]
            public RecordTypeField[] Fields { get; set; }
        }

        [DataContract]
        internal class InputRecordType
        {
            [DataMember(Name = "record_type_name", EmitDefaultValue = false)]
            internal string RecordTypeName { get; set; }

            [DataMember(Name = "description", EmitDefaultValue = false)]
            public string Description { get; set; }

            [DataMember(Name = "categories", EmitDefaultValue = false)]
            public string[] Categories { get; set; }

            [DataMember(Name = "fields", EmitDefaultValue = false)]
            public List<InputRecordTypeField> Fields { get; set; }
        }

        [DataContract]
        internal class InputRecordTypeField
        {
            [DataMember(Name = "$type", IsRequired = true)]
            public string Type { get; set; }

            [DataMember(Name = "label", EmitDefaultValue = false)]
            public string Label { get; set; }

            [DataMember(Name = "required", EmitDefaultValue = false)]
            public bool? Required { get; set; }
        }

        private static string ExtractDataFromFile(string filePath)
        {
            var path = filePath.Substring(1).Trim('"', '(', ')', '\'');

            try
            {
                path = Path.GetFullPath(path);
            }
            catch (Exception error)
            {
                Console.Error.WriteLine($"Error reading the file at path: {error}");
            }

            if (!File.Exists(path))
            {
                throw new FileNotFoundException($"File not found: {path}");
            }

            return File.ReadAllText(path);
        }

        private static KeeperRecord ResolveKeeperRecord(VaultContext context, string recordName)
        {
            if (string.IsNullOrEmpty(recordName))
            {
                throw new CommandError("Record parameter cannot be empty");
            }

            if (context.Vault.TryGetKeeperRecord(recordName, out var record))
            {
            }
            else if (context.TryResolvePath(recordName, out var node, out var title))
            {
                foreach (var uid in node.Records)
                {
                    if (!context.Vault.TryGetKeeperRecord(uid, out var r)) continue;
                    if (string.CompareOrdinal(title, r.Title) != 0) continue;

                    record = r;
                    break;
                }
            }

            if (record == null)
            {
                throw new CommandError($"Cannot resolve record \"{recordName}\"");
            }
            return record;
        }
    }

    class RecordTypeInfoOptions
    {
        [Option('f', "field", Required = false, HelpText = "Show field. ")]
        public bool ShowFields { get; set; }

        [Value(0, Required = false, HelpText = "record or field type name")]
        public string Name { get; set; }
    }

    class AddRecordOptions
    {
        [Option("folder", Required = false, HelpText = "folder")]
        public string Folder { get; set; }

        [Option('t', "type", Required = true, HelpText = "record type.")]
        public string RecordType { get; set; }

        [Option("title", Required = true, HelpText = "record title.")]
        public string Title { get; set; }

        [Option('g', "generate", Required = false, Default = false, HelpText = "generate random password")]
        public bool Generate { get; set; }

        [Option("self-destruct", Required = false, Default = null, HelpText = "Time period record share URL is valid. The record will be deleted in your vault in 5 minutes since open. Format: <NUMBER>[m|mi|h|d|mo|y] (e.g., 5m, 2h, 1d). \n Note: 1 month = 30 days and 1year= 365 days ")]
        public string SelfDestruct { get; set; }

        [Value(0, Required = false, MetaName = "Record fields", HelpText = "Record fields")]
        public IEnumerable<string> Fields { get; set; }
    }

    class UpdateRecordOptions
    {
        [Option("title", Required = false, HelpText = "title")]
        public string Title { get; set; }

        [Option('t', "type", Required = false, HelpText = "record type. typed records only.")]
        public string RecordType { get; set; }

        [Option('g', "generate", Required = false, Default = false, HelpText = "generate random password")]
        public bool Generate { get; set; }

        [Value(0, Required = true, MetaName = "record", HelpText = "record path or UID")]
        public string RecordId { get; set; }

        [Value(1, Required = false, MetaName = "Record fields", HelpText = "Record fields")]
        public IEnumerable<string> Fields { get; set; }
    }

    class DownloadAttachmentOptions
    {
        [Option('o', "output-dir", Required = false, Default = null, HelpText = "Output directory")]
        public string OutputDirectory { get; set; }

        [Option('f', "file", Required = false, Default = null, HelpText = "Attachment UID, name, or title")]
        public string FileName { get; set; }


        [Value(0, Required = true, MetaName = "record path or uid", HelpText = "Keeper Record")]
        public string RecordName { get; set; }
    }

    class UploadAttachmentOptions
    {
        [Option('f', "file", Required = true, Default = null, HelpText = "File path")]
        public string FileName { get; set; }


        [Value(0, Required = true, MetaName = "record path or uid", HelpText = "Keeper Record")]
        public string RecordName { get; set; }
    }

    class RemoveRecordOptions
    {
        [Value(0, Required = true, MetaName = "record title, uid, or pattern", HelpText = "remove records")]
        public string RecordName { get; set; }
    }

    [Verb("cancel", HelpText = "Cancels all shares with a user")]
    class ShareRecordCancelOptions
    {
        [Value(0, Required = true, MetaName = "email", HelpText = "peer account email")]
        public string Email { get; set; }
    }

    [Verb("revoke", HelpText = "Revokes a record share")]
    class ShareRecordRevokeOptions
    {
        [Option('e', "email", Required = true, HelpText = "peer account email")]
        public string Email { get; set; }

        [Value(0, Required = true, MetaName = "record", HelpText = "record path or UID")]
        public string RecordName { get; set; }
    }

    [Verb("transfer", HelpText = "Transfer a record / change record ownership")]
    class ShareRecordTransferOptions
    {
        [Option('e', "email", Required = true, HelpText = "peer account email")]
        public string Email { get; set; }

        [Value(0, Required = true, MetaName = "record", HelpText = "record path or UID")]
        public string RecordName { get; set; }
    }


    [Verb("share", HelpText = "Share a record with a user")]
    class ShareRecordShareOptions
    {
        [Option('s', "share", Required = false, Default = null, HelpText = "can re-share record")]
        public bool? CanShare { get; set; }

        [Option('w', "write", Required = false, Default = null, HelpText = "can modify record")]
        public bool? CanEdit { get; set; }

        [Option("expire-at", Required = false, Default = null, HelpText = "expire share at ISO time: YYYY-MM-DD HH:mm:SS")]
        public string ExpireAt { get; set; }

        [Option("expire-in", Required = false, Default = null, HelpText = "expire share in period: [N]mi|h|d|mo|y")]
        public string ExpireIn { get; set; }

        [Option('e', "email", Required = true, HelpText = "peer account email")]
        public string Email { get; set; }

        [Value(0, Required = true, MetaName = "record", HelpText = "record path or UID")]
        public string RecordName { get; set; }
    }


    class ShareRecordOptions
    {
        [Option('a', "action", Required = false, Default = "share", HelpText = "user share action: \'share\' (default), \'revoke\', \'transfer\', \'cancel\'")]
        public string Action { get; set; }

        [Option('s', "share", Required = false, Default = null, HelpText = "can re-share record")]
        public bool? CanShare { get; set; }

        [Option('w', "write", Required = false, Default = null, HelpText = "can modify record")]
        public bool? CanEdit { get; set; }

        [Option("expire-at", Required = false, Default = null, HelpText = "expire share at time")]
        public string ExpireAt { get; set; }

        [Option("expire-in", Required = false, Default = null, HelpText = "expire share in period")]
        public string ExpireIn { get; set; }

        [Option('e', "email", Required = true, HelpText = "peer account email")]
        public string Email { get; set; }
        [Value(0, Required = false, MetaName = "record", HelpText = "record path or UID")]
        public string RecordName { get; set; }
    }

    class CmdLineRecordField : IRecordTypeField
    {
        public string FieldName { get; set; }
        public string FieldLabel { get; set; }
        public string FieldIndex { get; set; }
        public string Value { get; set; }
    }

    class RecordTypeAddOptions
    {
        [Value(0, Required = true, Default = false, HelpText = "Adds a new record type with given data. Needs a Serialized JSON string. example- record-type-add {\"$id\":\"myCustomType_dotnet_test6\",\"description\":\"My custom record\",\"categories\":[\"note\"],\"fields\":[{\"$ref\":\"login\"},{\"$ref\":\"password\"}]} ")]
        public string data { get; set; }
    }

    class RecordTypeUpdateOptions
    {
        [Value(0, Required = true, Default = false, HelpText = "RecordTypeId of record type to be updated")]
        public string recordTypeId { get; set; }
        [Value(1, Required = true, Default = false, HelpText = "update a new record type with given data. Needs a Serialized JSON string. example- record-type-update <record_type_id> {\"$id\":\"myCustomType_dotnet_test\",\"description\":\"My custom record\",\"categories\":[\"note\"],\"fields\":[{\"$ref\":\"login\"}]} ")]
        public string data { get; set; }
    }

    class RecordTypeDeleteOptions
    {
        [Value(0, Required = true, Default = false, HelpText = "RecordTypeId of record type to be deleted")]
        public string recordTypeId { get; set; }
    }

    class RecordTypeLoadOptions
    {
        [Value(0, Required = true, Default = false, HelpText = "File path to load record type from")]
        public string filePath { get; set; }
    }

    class BreachWatchOptions
    {
<<<<<<< HEAD
        [Value(0, Required = false, Default = "list", HelpText = "BreachWatch Command. Supported commands are: 'list', 'scan', 'password', 'ignore', 'unignore', 'ignored'")]
=======
        [Value(0, Required = false, Default = "list", HelpText = "BreachWatch Command. Supported commands are: \'list\', \'scan\', \'password\'")]
>>>>>>> 6ea00dc6
        public string subCommand { get; set; }

        [Option("all", Required = false, Default = false, HelpText = "if all breachwatch records are to be shown")]
        public bool All { get; set; }

        [Option("owned", Required = false, Default = false, HelpText = "if only owned breachwatch records are to be shown")]
        public bool Owned { get; set; }

        [Option("numbered", Required = false, Default = false, HelpText = "if records are to be shown as numbered list")]
        public bool Numbered { get; set; }

<<<<<<< HEAD
        [Value(1, Required = false, HelpText = "Arguments for the command (record UIDs for scan/ignore/unignore, passwords for password command)")]
        public IEnumerable<string> Arguments { get; set; }
=======
        [Value(1, Required = false, HelpText = "Record UIDs to scan (for scan subcommand) or passwords to check for breaches (for password subcommand). If not provided, it will scan all unscanned records or prompt for password input.")]
        public IEnumerable<string> RecordUids { get; set; }

        [Value(1, Required = false, HelpText = "Passwords to check for breaches (for password subcommand). If not provided, it will prompt for input.")]
        public IEnumerable<string> Passwords { get; set; }
>>>>>>> 6ea00dc6
    }


}<|MERGE_RESOLUTION|>--- conflicted
+++ resolved
@@ -934,11 +934,7 @@
 
                 try
                 {
-<<<<<<< HEAD
                     var recordUids = options.Arguments?.Any() == true ? options.Arguments : null;
-=======
-                    var recordUids = options.RecordUids?.Any() == true ? options.RecordUids : null;
->>>>>>> 6ea00dc6
                     var scannedCount = await vault.ScanAndStoreRecordStatusAsync(recordUids);
                     
                     if (scannedCount > 0)
@@ -960,7 +956,6 @@
                     Console.WriteLine($"Error scanning records: {ex.Message}");
                 }
             }
-<<<<<<< HEAD
             else if (string.Equals(options.subCommand, "ignore", StringComparison.InvariantCultureIgnoreCase))
             {
                 var vault = context.Vault;
@@ -999,8 +994,6 @@
                     Console.WriteLine($"Error ignoring record(s): {ex.Message}");
                 }
             }
-=======
->>>>>>> 6ea00dc6
             else if (string.Equals(options.subCommand, "password", StringComparison.InvariantCultureIgnoreCase))
             {
                 var vault = context.Vault;
@@ -1504,11 +1497,7 @@
 
     class BreachWatchOptions
     {
-<<<<<<< HEAD
-        [Value(0, Required = false, Default = "list", HelpText = "BreachWatch Command. Supported commands are: 'list', 'scan', 'password', 'ignore', 'unignore', 'ignored'")]
-=======
-        [Value(0, Required = false, Default = "list", HelpText = "BreachWatch Command. Supported commands are: \'list\', \'scan\', \'password\'")]
->>>>>>> 6ea00dc6
+        [Value(0, Required = false, Default = "list", HelpText = "BreachWatch Command. Supported commands are: 'list', 'scan', 'password', 'ignore'")]
         public string subCommand { get; set; }
 
         [Option("all", Required = false, Default = false, HelpText = "if all breachwatch records are to be shown")]
@@ -1520,16 +1509,8 @@
         [Option("numbered", Required = false, Default = false, HelpText = "if records are to be shown as numbered list")]
         public bool Numbered { get; set; }
 
-<<<<<<< HEAD
-        [Value(1, Required = false, HelpText = "Arguments for the command (record UIDs for scan/ignore/unignore, passwords for password command)")]
+        [Value(1, Required = false, HelpText = "Arguments for the command (record UIDs for scan/ignore, passwords for password command)")]
         public IEnumerable<string> Arguments { get; set; }
-=======
-        [Value(1, Required = false, HelpText = "Record UIDs to scan (for scan subcommand) or passwords to check for breaches (for password subcommand). If not provided, it will scan all unscanned records or prompt for password input.")]
-        public IEnumerable<string> RecordUids { get; set; }
-
-        [Value(1, Required = false, HelpText = "Passwords to check for breaches (for password subcommand). If not provided, it will prompt for input.")]
-        public IEnumerable<string> Passwords { get; set; }
->>>>>>> 6ea00dc6
     }
 
 
