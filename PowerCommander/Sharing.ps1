--- conflicted
+++ resolved
@@ -210,15 +210,11 @@
         }
         if ($rec) {
             try {
-<<<<<<< HEAD
-                $vault.ShareRecordWithUser($rec.Uid, $User, $options).GetAwaiter().GetResult() | Out-Null
-=======
                 $shareOptions = New-Object KeeperSecurity.Vault.SharedFolderRecordOptions
                 $shareOptions.CanEdit = $CanEdit.IsPresent
                 $shareOptions.CanShare = $CanShare.IsPresent
 
                 $vault.ShareRecordWithUser($rec.Uid, $User, $shareOptions).GetAwaiter().GetResult() | Out-Null
->>>>>>> 8e0dbff1
                 Write-Output "Record `"$($rec.Title)`" was shared with $($User)"
             }
             catch [KeeperSecurity.Vault.NoActiveShareWithUserException] {
