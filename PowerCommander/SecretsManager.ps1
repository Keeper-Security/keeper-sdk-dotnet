--- conflicted
+++ resolved
@@ -69,22 +69,13 @@
         if ($vault.TryGetKeeperRecord($Uid, [ref]$application)) {
             if (-not $application.Type -eq 'app') {
                 throw "No application found with UID '$Uid'."
-<<<<<<< HEAD
             }
             if ($Detail.IsPresent) {
                 return $vault.GetSecretManagerApplication($application.Uid, $false).GetAwaiter().GetResult()
             }
             else {
-=======
-            }
-            if ($Detail.IsPresent) {
-                return $vault.GetSecretManagerApplication($application.Uid, $false).GetAwaiter().GetResult()
-            } else {
->>>>>>> e9b193ca
                 return $application
             }
-        } else {
-            throw "No application found with UID '$Uid'."
         }
         else {
             throw "No application found with UID '$Uid'."
